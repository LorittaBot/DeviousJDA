/*
 * Copyright 2015 Austin Keener, Michael Ritter, Florian Spieß, and the JDA contributors
 *
 * Licensed under the Apache License, Version 2.0 (the "License");
 * you may not use this file except in compliance with the License.
 * You may obtain a copy of the License at
 *
 *    http://www.apache.org/licenses/LICENSE-2.0
 *
 * Unless required by applicable law or agreed to in writing, software
 * distributed under the License is distributed on an "AS IS" BASIS,
 * WITHOUT WARRANTIES OR CONDITIONS OF ANY KIND, either express or implied.
 * See the License for the specific language governing permissions and
 * limitations under the License.
 */

package net.dv8tion.jda.internal.entities;

import gnu.trove.map.TLongObjectMap;
import gnu.trove.map.hash.TLongObjectHashMap;
import gnu.trove.set.TLongSet;
import gnu.trove.set.hash.TLongHashSet;
import net.dv8tion.jda.api.JDA;
import net.dv8tion.jda.api.OnlineStatus;
import net.dv8tion.jda.api.audit.ActionType;
import net.dv8tion.jda.api.audit.AuditLogChange;
import net.dv8tion.jda.api.audit.AuditLogEntry;
import net.dv8tion.jda.api.entities.*;
import net.dv8tion.jda.api.entities.Guild.ExplicitContentLevel;
import net.dv8tion.jda.api.entities.Guild.NotificationLevel;
import net.dv8tion.jda.api.entities.Guild.Timeout;
import net.dv8tion.jda.api.entities.Guild.VerificationLevel;
import net.dv8tion.jda.api.entities.MessageEmbed.*;
import net.dv8tion.jda.api.entities.templates.Template;
import net.dv8tion.jda.api.entities.templates.TemplateChannel;
import net.dv8tion.jda.api.entities.templates.TemplateGuild;
import net.dv8tion.jda.api.entities.templates.TemplateRole;
import net.dv8tion.jda.api.events.guild.member.GuildMemberRoleAddEvent;
import net.dv8tion.jda.api.events.guild.member.GuildMemberRoleRemoveEvent;
import net.dv8tion.jda.api.events.guild.member.update.GuildMemberUpdateAvatarEvent;
import net.dv8tion.jda.api.events.guild.member.update.GuildMemberUpdateBoostTimeEvent;
import net.dv8tion.jda.api.events.guild.member.update.GuildMemberUpdateNicknameEvent;
import net.dv8tion.jda.api.events.guild.member.update.GuildMemberUpdatePendingEvent;
import net.dv8tion.jda.api.events.user.update.UserUpdateAvatarEvent;
import net.dv8tion.jda.api.events.user.update.UserUpdateDiscriminatorEvent;
import net.dv8tion.jda.api.events.user.update.UserUpdateFlagsEvent;
import net.dv8tion.jda.api.events.user.update.UserUpdateNameEvent;
import net.dv8tion.jda.api.interactions.components.ActionRow;
import net.dv8tion.jda.api.utils.cache.CacheFlag;
import net.dv8tion.jda.api.utils.cache.CacheView;
import net.dv8tion.jda.api.utils.data.DataArray;
import net.dv8tion.jda.api.utils.data.DataObject;
import net.dv8tion.jda.internal.JDAImpl;
import net.dv8tion.jda.internal.handle.EventCache;
import net.dv8tion.jda.internal.utils.Helpers;
import net.dv8tion.jda.internal.utils.JDALogger;
import net.dv8tion.jda.internal.utils.UnlockHook;
import net.dv8tion.jda.internal.utils.cache.MemberCacheViewImpl;
import net.dv8tion.jda.internal.utils.cache.SnowflakeCacheViewImpl;
import org.apache.commons.collections4.CollectionUtils;
import org.apache.commons.collections4.map.CaseInsensitiveMap;
import org.slf4j.Logger;

import javax.annotation.Nullable;
import java.time.Instant;
import java.time.OffsetDateTime;
import java.time.format.DateTimeFormatter;
import java.time.temporal.TemporalAccessor;
import java.util.*;
import java.util.function.Function;
import java.util.function.ToLongFunction;
import java.util.function.UnaryOperator;
import java.util.stream.Collectors;
import java.util.stream.StreamSupport;

public class EntityBuilder
{
    public static final Logger LOG = JDALogger.getLog(EntityBuilder.class);
    public static final String MISSING_CHANNEL = "MISSING_CHANNEL";
    public static final String MISSING_USER = "MISSING_USER";
    public static final String UNKNOWN_MESSAGE_TYPE = "UNKNOWN_MESSAGE_TYPE";
    private static final Set<String> richGameFields;
    static
    {
        Set<String> tmp = new HashSet<>();
        tmp.add("application_id");
        tmp.add("assets");
        tmp.add("details");
        tmp.add("flags");
        tmp.add("party");
        tmp.add("session_id");
        tmp.add("state");
        tmp.add("sync_id");
        richGameFields = Collections.unmodifiableSet(tmp);
    }

    protected final JDAImpl api;

    public EntityBuilder(JDA api)
    {
        this.api = (JDAImpl) api;
    }

    public JDAImpl getJDA()
    {
        return api;
    }

    public SelfUser createSelfUser(DataObject self)
    {
        SelfUserImpl selfUser = (SelfUserImpl) (getJDA().hasSelfUser() ? getJDA().getSelfUser() : null);
        if (selfUser == null)
        {
            final long id = self.getLong("id");
            selfUser = new SelfUserImpl(id, getJDA());
            getJDA().setSelfUser(selfUser);
        }

        SnowflakeCacheViewImpl<User> userView = getJDA().getUsersView();
        try (UnlockHook hook = userView.writeLock())
        {
            if (userView.getElementById(selfUser.getIdLong()) == null)
                userView.getMap().put(selfUser.getIdLong(), selfUser);
        }

        if (!self.isNull("application_id"))
            selfUser.setApplicationId(self.getUnsignedLong("application_id"));
        selfUser.setVerified(self.getBoolean("verified"))
                .setMfaEnabled(self.getBoolean("mfa_enabled"))
                .setName(self.getString("username"))
                .setDiscriminator(self.getString("discriminator"))
                .setAvatarId(self.getString("avatar", null))
                .setBot(self.getBoolean("bot"))
                .setSystem(false);

        return selfUser;
    }

    public static Activity createActivity(String name, String url, Activity.ActivityType type)
    {
        return new ActivityImpl(name, url, type);
    }

    private void createGuildEmotePass(GuildImpl guildObj, DataArray array)
    {
        if (!getJDA().isCacheFlagSet(CacheFlag.EMOTE))
            return;
        SnowflakeCacheViewImpl<Emote> emoteView = guildObj.getEmotesView();
        try (UnlockHook hook = emoteView.writeLock())
        {
            TLongObjectMap<Emote> emoteMap = emoteView.getMap();
            for (int i = 0; i < array.length(); i++)
            {
                DataObject object = array.getObject(i);
                if (object.isNull("id"))
                {
                    LOG.error("Received GUILD_CREATE with an emoji with a null ID. JSON: {}", object);
                    continue;
                }
                final long emoteId = object.getLong("id");
                emoteMap.put(emoteId, createEmote(guildObj, object));
            }
        }
    }

    public TLongObjectMap<DataObject> convertToUserMap(ToLongFunction<DataObject> getId, DataArray array)
    {
        TLongObjectMap<DataObject> map = new TLongObjectHashMap<>();
        for (int i = 0; i < array.length(); i++)
        {
            DataObject obj = array.getObject(i);
            long userId = getId.applyAsLong(obj);
            map.put(userId, obj);
        }
        return map;
    }

    public GuildImpl createGuild(long guildId, DataObject guildJson, TLongObjectMap<DataObject> members, int memberCount)
    {
        final GuildImpl guildObj = new GuildImpl(getJDA(), guildId);
        final String name = guildJson.getString("name", "");
        final String iconId = guildJson.getString("icon", null);
        final String splashId = guildJson.getString("splash", null);
        final String region = guildJson.getString("region", null);
        final String description = guildJson.getString("description", null);
        final String vanityCode = guildJson.getString("vanity_url_code", null);
        final String bannerId = guildJson.getString("banner", null);
        final String locale = guildJson.getString("preferred_locale", "en");
        final DataArray roleArray = guildJson.getArray("roles");
        final DataArray channelArray = guildJson.getArray("channels");
        final DataArray threadArray = guildJson.getArray("threads");
        final DataArray emotesArray = guildJson.getArray("emojis");
        final DataArray voiceStateArray = guildJson.getArray("voice_states");
        final Optional<DataArray> featuresArray = guildJson.optArray("features");
        final Optional<DataArray> presencesArray = guildJson.optArray("presences");
        final long ownerId = guildJson.getUnsignedLong("owner_id", 0L);
        final long afkChannelId = guildJson.getUnsignedLong("afk_channel_id", 0L);
        final long systemChannelId = guildJson.getUnsignedLong("system_channel_id", 0L);
        final long rulesChannelId = guildJson.getUnsignedLong("rules_channel_id", 0L);
        final long communityUpdatesChannelId = guildJson.getUnsignedLong("public_updates_channel_id", 0L);
        final int boostCount = guildJson.getInt("premium_subscription_count", 0);
        final int boostTier = guildJson.getInt("premium_tier", 0);
        final int maxMembers = guildJson.getInt("max_members", 0);
        final int maxPresences = guildJson.getInt("max_presences", 5000);
        final int mfaLevel = guildJson.getInt("mfa_level", 0);
        final int afkTimeout = guildJson.getInt("afk_timeout", 0);
        final int verificationLevel = guildJson.getInt("verification_level", 0);
        final int notificationLevel = guildJson.getInt("default_message_notifications", 0);
        final int explicitContentLevel = guildJson.getInt("explicit_content_filter", 0);
        final int nsfwLevel = guildJson.getInt("nsfw_level", -1);

        guildObj.setAvailable(true)
                .setName(name)
                .setIconId(iconId)
                .setSplashId(splashId)
                .setRegion(region)
                .setDescription(description)
                .setBannerId(bannerId)
                .setVanityCode(vanityCode)
                .setMaxMembers(maxMembers)
                .setMaxPresences(maxPresences)
                .setOwnerId(ownerId)
                .setAfkTimeout(Guild.Timeout.fromKey(afkTimeout))
                .setVerificationLevel(VerificationLevel.fromKey(verificationLevel))
                .setDefaultNotificationLevel(Guild.NotificationLevel.fromKey(notificationLevel))
                .setExplicitContentLevel(Guild.ExplicitContentLevel.fromKey(explicitContentLevel))
                .setRequiredMFALevel(Guild.MFALevel.fromKey(mfaLevel))
                .setLocale(locale)
                .setBoostCount(boostCount)
                .setBoostTier(boostTier)
                .setMemberCount(memberCount)
                .setNSFWLevel(Guild.NSFWLevel.fromKey(nsfwLevel));

        SnowflakeCacheViewImpl<Guild> guildView = getJDA().getGuildsView();
        try (UnlockHook hook = guildView.writeLock())
        {
            guildView.getMap().put(guildId, guildObj);
        }

        guildObj.setFeatures(featuresArray.map(it ->
            StreamSupport.stream(it.spliterator(), false)
                         .map(String::valueOf)
                         .collect(Collectors.toSet())
        ).orElse(Collections.emptySet()));

        SnowflakeCacheViewImpl<Role> roleView = guildObj.getRolesView();
        try (UnlockHook hook = roleView.writeLock())
        {
            TLongObjectMap<Role> map = roleView.getMap();
            for (int i = 0; i < roleArray.length(); i++)
            {
                DataObject obj = roleArray.getObject(i);
                Role role = createRole(guildObj, obj, guildId);
                map.put(role.getIdLong(), role);
                if (role.getIdLong() == guildObj.getIdLong())
                    guildObj.setPublicRole(role);
            }
        }

        for (int i = 0; i < channelArray.length(); i++)
        {
            DataObject channelJson = channelArray.getObject(i);
            createGuildChannel(guildObj, channelJson);
        }

        TLongObjectMap<DataObject> voiceStates = convertToUserMap((o) -> o.getUnsignedLong("user_id", 0L), voiceStateArray);
        TLongObjectMap<DataObject> presences = presencesArray.map(o1 -> convertToUserMap(o2 -> o2.getObject("user").getUnsignedLong("id"), o1)).orElseGet(TLongObjectHashMap::new);
        try (UnlockHook h1 = guildObj.getMembersView().writeLock();
             UnlockHook h2 = getJDA().getUsersView().writeLock())
        {
            //Add members to cache when subscriptions are disabled when they appear here
            // this is done because we can still keep track of members in voice channels
            for (DataObject memberJson : members.valueCollection())
            {
                long userId = memberJson.getObject("user").getUnsignedLong("id");
                DataObject voiceState = voiceStates.get(userId);
                DataObject presence = presences.get(userId);
                updateMemberCache(createMember(guildObj, memberJson, voiceState, presence));
            }
        }

        if (guildObj.getOwner() == null)
            LOG.debug("Finished setup for guild with a null owner. GuildId: {} OwnerId: {}", guildId, guildJson.opt("owner_id").orElse(null));
        if (guildObj.getMember(api.getSelfUser()) == null)
        {
            LOG.error("Guild is missing a SelfMember. GuildId: {}", guildId);
            LOG.debug("Guild is missing a SelfMember. GuildId: {} JSON: \n{}", guildId, guildJson);
            // This is actually a gateway request
            guildObj.retrieveMembersByIds(api.getSelfUser().getIdLong()).onSuccess(m -> {
                if (m.isEmpty())
                    LOG.warn("Was unable to recover SelfMember for guild with id {}. This guild might be corrupted!", guildId);
                else
                    LOG.debug("Successfully recovered SelfMember for guild with id {}.", guildId);
            });
        }

        for (int i = 0; i < threadArray.length(); i++)
        {
            DataObject threadJson = threadArray.getObject(i);
            createThreadChannel(guildObj, threadJson, guildObj.getIdLong());
        }

        createGuildEmotePass(guildObj, emotesArray);
        guildJson.optArray("stage_instances")
                .map(arr -> arr.stream(DataArray::getObject))
                .ifPresent(list -> list.forEach(it -> createStageInstance(guildObj, it)));

        guildObj.setAfkChannel(guildObj.getVoiceChannelById(afkChannelId))
                .setSystemChannel(guildObj.getTextChannelById(systemChannelId))
                .setRulesChannel(guildObj.getTextChannelById(rulesChannelId))
                .setCommunityUpdatesChannel(guildObj.getTextChannelById(communityUpdatesChannelId));

        return guildObj;
    }

    private void createGuildChannel(GuildImpl guildObj, DataObject channelData)
    {
        final ChannelType channelType = ChannelType.fromId(channelData.getInt("type"));
        switch (channelType)
        {
        case TEXT:
            createTextChannel(guildObj, channelData, guildObj.getIdLong());
            break;
        case NEWS:
            createNewsChannel(guildObj, channelData, guildObj.getIdLong());
            break;
        case STAGE:
            createStageChannel(guildObj, channelData, guildObj.getIdLong());
            break;
        case VOICE:
            createVoiceChannel(guildObj, channelData, guildObj.getIdLong());
            break;
        case CATEGORY:
            createCategory(guildObj, channelData, guildObj.getIdLong());
            break;
        case STORE:
            createStoreChannel(guildObj, channelData, guildObj.getIdLong());
            break;
        default:
            LOG.debug("Cannot create channel for type " + channelData.getInt("type"));
        }
    }

    public UserImpl createUser(DataObject user)
    {
        boolean newUser = false;
        final long id = user.getLong("id");
        UserImpl userObj;

        SnowflakeCacheViewImpl<User> userView = getJDA().getUsersView();
        try (UnlockHook hook = userView.readLock())
        {
            userObj = (UserImpl) userView.getElementById(id);
            if (userObj == null)
            {
                userObj = new UserImpl(id, getJDA());
                newUser = true;
            }
        }

        User.Profile profile = user.hasKey("banner")
            ? new User.Profile(id, user.getString("banner", null), user.getInt("accent_color", User.DEFAULT_ACCENT_COLOR_RAW))
            : null;

        if (newUser)
        {
            // Initial creation
            userObj.setName(user.getString("username"))
                   .setDiscriminator(user.get("discriminator").toString())
                   .setAvatarId(user.getString("avatar", null))
                   .setBot(user.getBoolean("bot"))
                   .setSystem(user.getBoolean("system"))
                   .setFlags(user.getInt("public_flags", 0))
                   .setProfile(profile);
        }
        else
        {
            // Fire update events
            updateUser(userObj, user);
        }

        return userObj;
    }

    public void updateUser(UserImpl userObj, DataObject user)
    {
        String oldName = userObj.getName();
        String newName = user.getString("username");
        String oldDiscriminator = userObj.getDiscriminator();
        String newDiscriminator = user.get("discriminator").toString();
        String oldAvatar = userObj.getAvatarId();
        String newAvatar = user.getString("avatar", null);
        int oldFlags = userObj.getFlagsRaw();
        int newFlags = user.getInt("public_flags", 0);

        JDAImpl jda = getJDA();
        long responseNumber = jda.getResponseTotal();
        if (!oldName.equals(newName))
        {
            userObj.setName(newName);
            jda.handleEvent(
                new UserUpdateNameEvent(
                    jda, responseNumber,
                    userObj, oldName));
        }

        if (!oldDiscriminator.equals(newDiscriminator))
        {
            userObj.setDiscriminator(newDiscriminator);
            jda.handleEvent(
                new UserUpdateDiscriminatorEvent(
                    jda, responseNumber,
                    userObj, oldDiscriminator));
        }

        if (!Objects.equals(oldAvatar, newAvatar))
        {
            userObj.setAvatarId(newAvatar);
            jda.handleEvent(
                new UserUpdateAvatarEvent(
                    jda, responseNumber,
                    userObj, oldAvatar));
        }

        if (oldFlags != newFlags)
        {
            userObj.setFlags(newFlags);
            jda.handleEvent(
                    new UserUpdateFlagsEvent(
                        jda, responseNumber,
                        userObj, User.UserFlag.getFlags(oldFlags)));
        }
    }

    public boolean updateMemberCache(MemberImpl member)
    {
        return updateMemberCache(member, false);
    }

    public boolean updateMemberCache(MemberImpl member, boolean forceRemove)
    {
        GuildImpl guild = member.getGuild();
        UserImpl user = (UserImpl) member.getUser();
        MemberCacheViewImpl membersView = guild.getMembersView();
        if (forceRemove || !getJDA().cacheMember(member))
        {
            if (membersView.remove(member.getIdLong()) == null)
                return false;
            LOG.trace("Unloading member {}", member);
            if (user.getMutualGuilds().isEmpty())
            {
                // we no longer share any guilds/channels with this user so remove it from cache
                user.setFake(true);
                getJDA().getUsersView().remove(user.getIdLong());
            }

            GuildVoiceStateImpl voiceState = (GuildVoiceStateImpl) member.getVoiceState();
            if (voiceState != null)
            {
                VoiceChannelImpl connectedChannel = (VoiceChannelImpl) voiceState.getChannel();
                if (connectedChannel != null)
                    connectedChannel.getConnectedMembersMap().remove(member.getIdLong());
                voiceState.setConnectedChannel(null);
            }

            return false;
        }
        else if (guild.getMemberById(member.getIdLong()) != null)
        {
            // Member should be added to cache but already is cached -> do nothing
            return true;
        }

        LOG.trace("Loading member {}", member);

        if (getJDA().getUserById(user.getIdLong()) == null)
        {
            SnowflakeCacheViewImpl<User> usersView = getJDA().getUsersView();
            try (UnlockHook hook1 = usersView.writeLock())
            {
                usersView.getMap().put(user.getIdLong(), user);
            }
        }

        try (UnlockHook hook = membersView.writeLock())
        {
            membersView.getMap().put(member.getIdLong(), member);
            if (member.isOwner())
                guild.setOwner(member);
        }

        long hashId = guild.getIdLong() ^ user.getIdLong();
        getJDA().getEventCache().playbackCache(EventCache.Type.USER, member.getIdLong());
        getJDA().getEventCache().playbackCache(EventCache.Type.MEMBER, hashId);
        return true;
    }

    public MemberImpl createMember(GuildImpl guild, DataObject memberJson)
    {
        return createMember(guild, memberJson, null, null);
    }

    public MemberImpl createMember(GuildImpl guild, DataObject memberJson, DataObject voiceStateJson, DataObject presence)
    {
        boolean playbackCache = false;
        User user = createUser(memberJson.getObject("user"));
        DataArray roleArray = memberJson.getArray("roles");
        MemberImpl member = (MemberImpl) guild.getMember(user);
        if (member == null)
        {
            // Create a brand new member
            member = new MemberImpl(guild, user);
            member.setNickname(memberJson.getString("nick", null));
<<<<<<< HEAD
            long boostTimestamp = memberJson.isNull("premium_since")
                ? 0
                : Helpers.toTimestamp(memberJson.getString("premium_since"));
            member.setBoostDate(boostTimestamp);

=======
            member.setAvatarId(memberJson.getString("avatar", null));

            long epoch = 0;
            if (!memberJson.isNull("premium_since"))
            {
                TemporalAccessor date = DateTimeFormatter.ISO_OFFSET_DATE_TIME.parse(memberJson.getString("premium_since"));
                epoch = Instant.from(date).toEpochMilli();
            }
            member.setBoostDate(epoch);
>>>>>>> 3e0d2f86
            if (!memberJson.isNull("pending"))
                member.setPending(memberJson.getBoolean("pending"));
            Set<Role> roles = member.getRoleSet();
            for (int i = 0; i < roleArray.length(); i++)
            {
                long roleId = roleArray.getUnsignedLong(i);
                Role role = guild.getRoleById(roleId);
                if (role != null)
                    roles.add(role);
            }
        }
        else
        {
            // Update cached member and fire events
            List<Role> roles = new ArrayList<>(roleArray.length());
            for (int i = 0; i < roleArray.length(); i++)
            {
                long roleId = roleArray.getUnsignedLong(i);
                Role role = guild.getRoleById(roleId);
                if (role != null)
                    roles.add(role);
            }
            updateMember(guild, member, memberJson, roles);
        }

        // Load joined_at if necessary
        if (!memberJson.isNull("joined_at") && !member.hasTimeJoined())
        {
            member.setJoinDate(Helpers.toTimestamp(memberJson.getString("joined_at")));
        }

        // Load voice state and presence if necessary
        if (voiceStateJson != null && member.getVoiceState() != null)
            createVoiceState(guild, voiceStateJson, user, member);
        if (presence != null)
            createPresence(member, presence);
        return member;
    }

    private void createVoiceState(GuildImpl guild, DataObject voiceStateJson, User user, MemberImpl member)
    {
        GuildVoiceStateImpl voiceState = (GuildVoiceStateImpl) member.getVoiceState();

        final long channelId = voiceStateJson.getLong("channel_id");
        AudioChannel audioChannel = (AudioChannel) guild.getGuildChannelById(channelId);
        if (audioChannel != null)
            ((AbstractGuildAudioChannelImpl<?, ?>) audioChannel).getConnectedMembersMap().put(member.getIdLong(), member);
        else
            LOG.error("Received a GuildVoiceState with a channel ID for a non-existent channel! ChannelId: {} GuildId: {} UserId: {}",
                      channelId, guild.getId(), user.getId());

        String requestToSpeak = voiceStateJson.getString("request_to_speak_timestamp", null);
        OffsetDateTime timestamp = null;
        if (requestToSpeak != null)
            timestamp = OffsetDateTime.parse(requestToSpeak);

        // VoiceState is considered volatile so we don't expect anything to actually exist
        voiceState.setSelfMuted(voiceStateJson.getBoolean("self_mute"))
                  .setSelfDeafened(voiceStateJson.getBoolean("self_deaf"))
                  .setGuildMuted(voiceStateJson.getBoolean("mute"))
                  .setGuildDeafened(voiceStateJson.getBoolean("deaf"))
                  .setSuppressed(voiceStateJson.getBoolean("suppress"))
                  .setSessionId(voiceStateJson.getString("session_id"))
                  .setStream(voiceStateJson.getBoolean("self_stream"))
                  .setRequestToSpeak(timestamp)
                  .setConnectedChannel(audioChannel);
    }

    public void updateMember(GuildImpl guild, MemberImpl member, DataObject content, List<Role> newRoles)
    {
        //If newRoles is null that means that we didn't find a role that was in the array and was cached this event
        long responseNumber = getJDA().getResponseTotal();
        if (newRoles != null)
        {
            updateMemberRoles(member, newRoles, responseNumber);
        }

        if (content.hasKey("nick"))
        {
            String oldNick = member.getNickname();
            String newNick = content.getString("nick", null);
            if (!Objects.equals(oldNick, newNick))
            {
                member.setNickname(newNick);
                getJDA().handleEvent(
                    new GuildMemberUpdateNicknameEvent(
                        getJDA(), responseNumber,
                        member, oldNick));
            }
        }
        if (content.hasKey("avatar"))
        {
            String oldAvatarId = member.getAvatarId();
            String newAvatarId = content.getString("avatar", null);
            if (!Objects.equals(oldAvatarId, newAvatarId))
            {
                member.setAvatarId(newAvatarId);
                getJDA().handleEvent(
                        new GuildMemberUpdateAvatarEvent(
                                getJDA(), responseNumber,
                                member, oldAvatarId));
            }
        }
        if (content.hasKey("premium_since"))
        {
            long epoch = 0;
            if (!content.isNull("premium_since"))
            {
                TemporalAccessor date = DateTimeFormatter.ISO_OFFSET_DATE_TIME.parse(content.getString("premium_since"));
                epoch = Instant.from(date).toEpochMilli();
            }
            if (epoch != member.getBoostDateRaw())
            {
                OffsetDateTime oldTime = member.getTimeBoosted();
                member.setBoostDate(epoch);
                getJDA().handleEvent(
                    new GuildMemberUpdateBoostTimeEvent(
                        getJDA(), responseNumber,
                        member, oldTime));
            }
        }

        if (!content.isNull("joined_at") && !member.hasTimeJoined())
        {
            String joinedAtRaw = content.getString("joined_at");
            TemporalAccessor joinedAt = DateTimeFormatter.ISO_OFFSET_DATE_TIME.parse(joinedAtRaw);
            long joinEpoch = Instant.from(joinedAt).toEpochMilli();
            member.setJoinDate(joinEpoch);
        }

        if (!content.isNull("pending"))
        {
            boolean pending = content.getBoolean("pending");
            boolean oldPending = member.isPending();
            if (pending != oldPending)
            {
                member.setPending(pending);
                getJDA().handleEvent(
                    new GuildMemberUpdatePendingEvent(
                        getJDA(), responseNumber,
                        member, oldPending));
            }
        }

        updateUser((UserImpl) member.getUser(), content.getObject("user"));
    }

    private void updateMemberRoles(MemberImpl member, List<Role> newRoles, long responseNumber)
    {
        Set<Role> currentRoles = member.getRoleSet();
        //Find the roles removed.
        List<Role> removedRoles = new LinkedList<>();
        each:
        for (Role role : currentRoles)
        {
            for (Iterator<Role> it = newRoles.iterator(); it.hasNext(); )
            {
                Role r = it.next();
                if (role.equals(r))
                {
                    it.remove();
                    continue each;
                }
            }
            removedRoles.add(role);
        }

        if (removedRoles.size() > 0)
            currentRoles.removeAll(removedRoles);
        if (newRoles.size() > 0)
            currentRoles.addAll(newRoles);

        if (removedRoles.size() > 0)
        {
            getJDA().handleEvent(
                new GuildMemberRoleRemoveEvent(
                    getJDA(), responseNumber,
                    member, removedRoles));
        }
        if (newRoles.size() > 0)
        {
            getJDA().handleEvent(
                new GuildMemberRoleAddEvent(
                    getJDA(), responseNumber,
                    member, newRoles));
        }
    }

    public void createPresence(MemberImpl member, DataObject presenceJson)
    {
        if (member == null)
            throw new NullPointerException("Provided member was null!");
        OnlineStatus onlineStatus = OnlineStatus.fromKey(presenceJson.getString("status"));
        if (onlineStatus == OnlineStatus.OFFLINE)
            return; // don't cache offline member presences!
        MemberPresenceImpl presence = member.getPresence();
        if (presence == null)
        {
            CacheView.SimpleCacheView<MemberPresenceImpl> view = member.getGuild().getPresenceView();
            if (view == null)
                return;
            presence = new MemberPresenceImpl();
            try (UnlockHook lock = view.writeLock())
            {
                view.getMap().put(member.getIdLong(), presence);
            }
        }

        boolean cacheGame = getJDA().isCacheFlagSet(CacheFlag.ACTIVITY);
        boolean cacheStatus = getJDA().isCacheFlagSet(CacheFlag.CLIENT_STATUS);

        DataArray activityArray = !cacheGame || presenceJson.isNull("activities") ? null : presenceJson.getArray("activities");
        DataObject clientStatusJson = !cacheStatus || presenceJson.isNull("client_status") ? null : presenceJson.getObject("client_status");
        List<Activity> activities = new ArrayList<>();
        boolean parsedActivity = false;

        if (cacheGame && activityArray != null)
        {
            for (int i = 0; i < activityArray.length(); i++)
            {
                try
                {
                    activities.add(createActivity(activityArray.getObject(i)));
                    parsedActivity = true;
                }
                catch (Exception ex)
                {
                    String userId = member.getId();
                    if (LOG.isDebugEnabled())
                        LOG.warn("Encountered exception trying to parse a presence! UserId: {} JSON: {}", userId, activityArray, ex);
                    else
                        LOG.warn("Encountered exception trying to parse a presence! UserId: {} Message: {} Enable debug for details", userId, ex.getMessage());
                }
            }
        }
        if (cacheGame && parsedActivity)
            presence.setActivities(activities);
        presence.setOnlineStatus(onlineStatus);
        if (clientStatusJson != null)
        {
            for (String key : clientStatusJson.keys())
            {
                ClientType type = ClientType.fromKey(key);
                OnlineStatus status = OnlineStatus.fromKey(clientStatusJson.getString(key));
                presence.setOnlineStatus(type, status);
            }
        }
    }

    public static Activity createActivity(DataObject gameJson)
    {
        String name = String.valueOf(gameJson.get("name"));
        String url = gameJson.isNull("url") ? null : String.valueOf(gameJson.get("url"));
        Activity.ActivityType type;
        try
        {
            type = gameJson.isNull("type")
                ? Activity.ActivityType.PLAYING
                : Activity.ActivityType.fromKey(Integer.parseInt(gameJson.get("type").toString()));
        }
        catch (NumberFormatException e)
        {
            type = Activity.ActivityType.PLAYING;
        }

        RichPresence.Timestamps timestamps = null;
        if (!gameJson.isNull("timestamps"))
        {
            DataObject obj = gameJson.getObject("timestamps");
            long start, end;
            start = obj.getLong("start", 0L);
            end = obj.getLong("end", 0L);
            timestamps = new RichPresence.Timestamps(start, end);
        }

        Activity.Emoji emoji = null;
        if (!gameJson.isNull("emoji"))
        {
            DataObject emojiJson = gameJson.getObject("emoji");
            String emojiName = emojiJson.getString("name");
            long emojiId = emojiJson.getUnsignedLong("id", 0);
            boolean emojiAnimated = emojiJson.getBoolean("animated");
            emoji = new Activity.Emoji(emojiName, emojiId, emojiAnimated);
        }

        if (type == Activity.ActivityType.CUSTOM_STATUS)
        {
            if (gameJson.hasKey("state") && name.equalsIgnoreCase("Custom Status"))
            {
                name = gameJson.getString("state", "");
                gameJson = gameJson.remove("state");
            }
        }

        if (!CollectionUtils.containsAny(gameJson.keys(), richGameFields))
            return new ActivityImpl(name, url, type, timestamps, emoji);

        // data for spotify
        long id = gameJson.getLong("application_id", 0L);
        String sessionId = gameJson.getString("session_id", null);
        String syncId = gameJson.getString("sync_id", null);
        int flags = gameJson.getInt("flags", 0);
        String details = gameJson.isNull("details") ? null : String.valueOf(gameJson.get("details"));
        String state = gameJson.isNull("state") ? null : String.valueOf(gameJson.get("state"));

        RichPresence.Party party = null;
        if (!gameJson.isNull("party"))
        {
            DataObject obj = gameJson.getObject("party");
            String partyId = obj.isNull("id") ? null : obj.getString("id");
            DataArray sizeArr = obj.isNull("size") ? null : obj.getArray("size");
            long size = 0, max = 0;
            if (sizeArr != null && sizeArr.length() > 0)
            {
                size = sizeArr.getLong(0);
                max = sizeArr.length() < 2 ? 0 : sizeArr.getLong(1);
            }
            party = new RichPresence.Party(partyId, size, max);
        }

        String smallImageKey = null, smallImageText = null;
        String largeImageKey = null, largeImageText = null;
        if (!gameJson.isNull("assets"))
        {
            DataObject assets = gameJson.getObject("assets");
            if (!assets.isNull("small_image"))
            {
                smallImageKey = String.valueOf(assets.get("small_image"));
                smallImageText = assets.isNull("small_text") ? null : String.valueOf(assets.get("small_text"));
            }
            if (!assets.isNull("large_image"))
            {
                largeImageKey = String.valueOf(assets.get("large_image"));
                largeImageText = assets.isNull("large_text") ? null : String.valueOf(assets.get("large_text"));
            }
        }

        return new RichPresenceImpl(type, name, url,
            id, emoji, party, details, state, timestamps, syncId, sessionId, flags,
            largeImageKey, largeImageText, smallImageKey, smallImageText);
    }

    public EmoteImpl createEmote(GuildImpl guildObj, DataObject json)
    {
        DataArray emoteRoles = json.optArray("roles").orElseGet(DataArray::empty);
        final long emoteId = json.getLong("id");
        final User user = json.isNull("user") ? null : createUser(json.getObject("user"));
        EmoteImpl emoteObj = (EmoteImpl) guildObj.getEmoteById(emoteId);
        if (emoteObj == null)
            emoteObj = new EmoteImpl(emoteId, guildObj);
        Set<Role> roleSet = emoteObj.getRoleSet();

        roleSet.clear();
        for (int j = 0; j < emoteRoles.length(); j++)
        {
            Role role = guildObj.getRoleById(emoteRoles.getString(j));
            if (role != null)
                roleSet.add(role);
        }
        if (user != null)
            emoteObj.setUser(user);
        return emoteObj
                .setName(json.getString("name", ""))
                .setAnimated(json.getBoolean("animated"))
                .setManaged(json.getBoolean("managed"))
                .setAvailable(json.getBoolean("available", true));
    }

    public Category createCategory(DataObject json, long guildId)
    {
        return createCategory(null, json, guildId);
    }

    public Category createCategory(GuildImpl guild, DataObject json, long guildId)
    {
        boolean playbackCache = false;
        final long id = json.getLong("id");
        CategoryImpl channel = (CategoryImpl) getJDA().getCategoriesView().get(id);
        if (channel == null)
        {
            if (guild == null)
                guild = (GuildImpl) getJDA().getGuildsView().get(guildId);
            SnowflakeCacheViewImpl<Category>
                    guildCategoryView = guild.getCategoriesView(),
                    categoryView = getJDA().getCategoriesView();
            try (
                UnlockHook glock = guildCategoryView.writeLock();
                UnlockHook jlock = categoryView.writeLock())
            {
                channel = new CategoryImpl(id, guild);
                guildCategoryView.getMap().put(id, channel);
                playbackCache = categoryView.getMap().put(id, channel) == null;
            }
        }

        channel
            .setName(json.getString("name"))
            .setPosition(json.getInt("position"));

        createOverridesPass(channel, json.getArray("permission_overwrites"));
        if (playbackCache)
            getJDA().getEventCache().playbackCache(EventCache.Type.CHANNEL, id);
        return channel;
    }

    public StoreChannel createStoreChannel(DataObject json, long guildId)
    {
        return createStoreChannel(null, json, guildId);
    }

    public StoreChannel createStoreChannel(GuildImpl guild, DataObject json, long guildId)
    {
        boolean playbackCache = false;
        final long id = json.getLong("id");
        StoreChannelImpl channel = (StoreChannelImpl) getJDA().getStoreChannelsView().get(id);
        if (channel == null)
        {
            if (guild == null)
                guild = (GuildImpl) getJDA().getGuildById(guildId);
            SnowflakeCacheViewImpl<StoreChannel>
                    guildStoreView = guild.getStoreChannelView(),
                    storeView = getJDA().getStoreChannelsView();
            try (
                UnlockHook glock = guildStoreView.writeLock();
                UnlockHook jlock = storeView.writeLock())
            {
                channel = new StoreChannelImpl(id, guild);
                guildStoreView.getMap().put(id, channel);
                playbackCache = storeView.getMap().put(id, channel) == null;
            }
        }

        channel
            .setParent(json.getLong("parent_id", 0))
            .setName(json.getString("name"))
            .setPosition(json.getInt("position"));

        createOverridesPass(channel, json.getArray("permission_overwrites"));
        if (playbackCache)
            getJDA().getEventCache().playbackCache(EventCache.Type.CHANNEL, id);
        return channel;
    }

    public TextChannel createTextChannel(DataObject json, long guildId)
    {
        return createTextChannel(null, json, guildId);

    }

    public TextChannel createTextChannel(GuildImpl guildObj, DataObject json, long guildId)
    {
        boolean playbackCache = false;
        final long id = json.getLong("id");
        TextChannelImpl channel = (TextChannelImpl) getJDA().getTextChannelsView().get(id);
        if (channel == null)
        {
            if (guildObj == null)
                guildObj = (GuildImpl) getJDA().getGuildsView().get(guildId);
            SnowflakeCacheViewImpl<TextChannel>
                    guildTextView = guildObj.getTextChannelsView(),
                    textView = getJDA().getTextChannelsView();
            try (
                UnlockHook glock = guildTextView.writeLock();
                UnlockHook jlock = textView.writeLock())
            {
                channel = new TextChannelImpl(id, guildObj);
                guildTextView.getMap().put(id, channel);
                playbackCache = textView.getMap().put(id, channel) == null;
            }
        }

        channel
            .setParent(json.getLong("parent_id", 0))
            .setLastMessageId(json.getLong("last_message_id", 0))
            .setName(json.getString("name"))
            .setTopic(json.getString("topic", null))
            .setPosition(json.getInt("position"))
            .setNSFW(json.getBoolean("nsfw"))
            .setSlowmode(json.getInt("rate_limit_per_user", 0));

        createOverridesPass(channel, json.getArray("permission_overwrites"));
        if (playbackCache)
            getJDA().getEventCache().playbackCache(EventCache.Type.CHANNEL, id);
        return channel;
    }

    public NewsChannel createNewsChannel(DataObject json, long guildId)
    {
        return createNewsChannel(null, json, guildId);

    }

    public NewsChannel createNewsChannel(GuildImpl guildObj, DataObject json, long guildId)
    {
        boolean playbackCache = false;
        final long id = json.getLong("id");
        NewsChannelImpl channel = (NewsChannelImpl) getJDA().getNewsChannelView().get(id);
        if (channel == null)
        {
            if (guildObj == null)
                guildObj = (GuildImpl) getJDA().getGuildsView().get(guildId);
            SnowflakeCacheViewImpl<NewsChannel>
                    guildNewsView = guildObj.getNewsChannelView(),
                    newsView = getJDA().getNewsChannelView();
            try (
                    UnlockHook glock = guildNewsView.writeLock();
                    UnlockHook jlock = newsView.writeLock())
            {
                channel = new NewsChannelImpl(id, guildObj);
                guildNewsView.getMap().put(id, channel);
                playbackCache = newsView.getMap().put(id, channel) == null;
            }
        }

        channel
                .setParent(json.getLong("parent_id", 0))
                .setLastMessageId(json.getLong("last_message_id", 0))
                .setName(json.getString("name"))
                .setTopic(json.getString("topic", null))
                .setPosition(json.getInt("position"))
                .setNSFW(json.getBoolean("nsfw"));

        createOverridesPass(channel, json.getArray("permission_overwrites"));
        if (playbackCache)
            getJDA().getEventCache().playbackCache(EventCache.Type.CHANNEL, id);
        return channel;
    }

    public VoiceChannel createVoiceChannel(DataObject json, long guildId)
    {
        return createVoiceChannel(null, json, guildId);
    }

    public VoiceChannel createVoiceChannel(GuildImpl guild, DataObject json, long guildId)
    {
        boolean playbackCache = false;
        final long id = json.getLong("id");
        VoiceChannelImpl channel = ((VoiceChannelImpl) getJDA().getVoiceChannelsView().get(id));
        if (channel == null)
        {
            if (guild == null)
                guild = (GuildImpl) getJDA().getGuildsView().get(guildId);
            SnowflakeCacheViewImpl<VoiceChannel>
                    guildVoiceView = guild.getVoiceChannelsView(),
                    voiceView = getJDA().getVoiceChannelsView();
            try (
                UnlockHook vlock = guildVoiceView.writeLock();
                UnlockHook jlock = voiceView.writeLock())
            {
                channel = new VoiceChannelImpl(id, guild);
                guildVoiceView.getMap().put(id, channel);
                playbackCache = voiceView.getMap().put(id, channel) == null;
            }
        }

        channel
            .setParent(json.getLong("parent_id", 0))
            .setName(json.getString("name"))
            .setPosition(json.getInt("position"))
            .setUserLimit(json.getInt("user_limit"))
            .setBitrate(json.getInt("bitrate"))
            .setRegion(json.getString("rtc_region", null));

        createOverridesPass(channel, json.getArray("permission_overwrites"));
        if (playbackCache)
            getJDA().getEventCache().playbackCache(EventCache.Type.CHANNEL, id);
        return channel;
    }

    public StageChannel createStageChannel(DataObject json, long guildId)
    {
        return createStageChannel(null, json, guildId);
    }

    public StageChannel createStageChannel(GuildImpl guild, DataObject json, long guildId)
    {
        boolean playbackCache = false;
        final long id = json.getLong("id");
        StageChannelImpl channel = ((StageChannelImpl) getJDA().getStageChannelView().get(id));
        if (channel == null)
        {
            if (guild == null)
                guild = (GuildImpl) getJDA().getGuildsView().get(guildId);
            SnowflakeCacheViewImpl<StageChannel>
                    guildStageView = guild.getStageChannelsView(),
                    stageView = getJDA().getStageChannelView();
            try (
                    UnlockHook vlock = guildStageView.writeLock();
                    UnlockHook jlock = stageView.writeLock())
            {
                channel = new StageChannelImpl(id, guild);
                guildStageView.getMap().put(id, channel);
                playbackCache = stageView.getMap().put(id, channel) == null;
            }
        }

        channel
            .setParent(json.getLong("parent_id", 0))
            .setName(json.getString("name"))
            .setPosition(json.getInt("position"))
            .setBitrate(json.getInt("bitrate"))
            .setRegion(json.getString("rtc_region", null));

        createOverridesPass(channel, json.getArray("permission_overwrites"));
        if (playbackCache)
            getJDA().getEventCache().playbackCache(EventCache.Type.CHANNEL, id);
        return channel;
    }

    public ThreadChannel createThreadChannel(DataObject json, long guildId)
    {
        return createThreadChannel(null, json, guildId);
    }

    public ThreadChannel createThreadChannel(GuildImpl guild, DataObject json, long guildId)
    {
        boolean playbackCache = false;
        final long id = json.getLong("id");
        final ChannelType type = ChannelType.fromId(json.getInt("type"));

        if (guild == null)
            guild = (GuildImpl) getJDA().getGuildsView().get(guildId);

        ThreadChannelImpl channel = ((ThreadChannelImpl) getJDA().getThreadChannelsView().get(id));
        if (channel == null)
        {
            SnowflakeCacheViewImpl<ThreadChannel>
                    guildThreadView = guild.getThreadChannelsView(),
                    threadView = getJDA().getThreadChannelsView();
            try (
                    UnlockHook vlock = guildThreadView.writeLock();
                    UnlockHook jlock = threadView.writeLock())
            {
                channel = new ThreadChannelImpl(id, type, guild);
                guildThreadView.getMap().put(id, channel);
                playbackCache = threadView.getMap().put(id, channel) == null;
            }
        }

        DataObject threadMetadata = json.getObject("thread_metadata");

        channel
                .setName(json.getString("name"))
                .setParentChannelId(json.getLong("parent_id"))
                .setOwnerId(json.getLong("owner_id"))
                .setMemberCount(json.getInt("member_count"))
                .setMessageCount(json.getInt("message_count"))
                .setLastMessageId(json.getLong("last_message_id", 0))
                .setSlowmode(json.getInt("rate_limit_per_user", 0))
                .setLocked(threadMetadata.getBoolean("locked"))
                .setArchived(threadMetadata.getBoolean("archived"))
                .setArchiveTimestamp(Helpers.toTimestamp(threadMetadata.getString("archive_timestamp"))) //TODO-threads: This value clearly needs to be renamed because it looks like it represents when it was _updated_. Not when it happened.
                .setAutoArchiveDuration(ThreadChannel.AutoArchiveDuration.fromKey(threadMetadata.getInt("auto_archive_duration")));

        //If the bot in the thread already, then create a thread member for the bot.
        if (!json.isNull("member"))
        {
            ThreadMember selfThreadMember = createThreadMember(channel, guild.getSelfMember(), json.getObject("member"));
            CacheView.SimpleCacheView<ThreadMember> view = channel.getThreadMemberView();
            try (UnlockHook lock = view.writeLock())
            {
                view.getMap().put(selfThreadMember.getIdLong(), selfThreadMember);
            }
        }

        if (playbackCache)
            getJDA().getEventCache().playbackCache(EventCache.Type.CHANNEL, id);
        return channel;
    }

    public ThreadMember createThreadMember(GuildImpl guild, ThreadChannelImpl threadChannel, DataObject json)
    {
        DataObject memberJson = json.getObject("member");
        DataObject presenceJson = json.getObject("presence");

        Member member = createMember(guild, memberJson, null, presenceJson);
        return createThreadMember(threadChannel, member, json);
    }

    private ThreadMember createThreadMember(ThreadChannelImpl threadChannel, Member member, DataObject json)
    {
        ThreadMemberImpl threadMember = new ThreadMemberImpl(member, threadChannel);
        threadMember
            .setJoinedTimestamp(Helpers.toTimestamp(json.getString("join_timestamp")))
            .setFlags(json.getInt("flags"));

        return threadMember;
    }

    public PrivateChannel createPrivateChannel(DataObject json)
    {
        final long channelId = json.getUnsignedLong("id");
        PrivateChannel channel = api.getPrivateChannelById(channelId);
        api.usedPrivateChannel(channelId);
        if (channel != null)
            return channel;

        DataObject recipient = json.hasKey("recipients") ?
            json.getArray("recipients").getObject(0) :
            json.getObject("recipient");
        final long userId = recipient.getLong("id");
        UserImpl user = (UserImpl) getJDA().getUserById(userId);
        if (user == null)
        {   //The getJDA() can give us private channels connected to Users that we can no longer communicate with.
            // As such, make a fake user and fake private channel.
            user = createUser(recipient);
        }

        return createPrivateChannel(json, user);
    }

    public PrivateChannel createPrivateChannel(DataObject json, UserImpl user)
    {
        final long channelId = json.getLong("id");
        PrivateChannelImpl priv = new PrivateChannelImpl(channelId, user)
                .setLastMessageId(json.getLong("last_message_id", 0));
        user.setPrivateChannel(priv);

        // only add channels to cache when they come from an event, otherwise we would never remove the channel
        SnowflakeCacheViewImpl<PrivateChannel> privateView = getJDA().getPrivateChannelsView();
        try (UnlockHook hook = privateView.writeLock())
        {
            privateView.getMap().put(channelId, priv);
        }
        api.usedPrivateChannel(channelId);
        getJDA().getEventCache().playbackCache(EventCache.Type.CHANNEL, channelId);
        return priv;
    }

    @Nullable
    public StageInstance createStageInstance(GuildImpl guild, DataObject json)
    {
        long channelId = json.getUnsignedLong("channel_id");
        StageChannelImpl channel = (StageChannelImpl) guild.getStageChannelById(channelId);
        if (channel == null)
            return null;

        long id = json.getUnsignedLong("id");
        String topic = json.getString("topic");
        boolean discoverable = !json.getBoolean("discoverable_disabled");
        StageInstance.PrivacyLevel level = StageInstance.PrivacyLevel.fromKey(json.getInt("privacy_level", -1));


        StageInstanceImpl instance = (StageInstanceImpl) channel.getStageInstance();
        if (instance == null)
        {
            instance = new StageInstanceImpl(id, channel);
            channel.setStageInstance(instance);
        }

        return instance
                .setPrivacyLevel(level)
                .setDiscoverable(discoverable)
                .setTopic(topic);
    }

    public void createOverridesPass(AbstractChannelImpl<?,?> channel, DataArray overrides)
    {
        for (int i = 0; i < overrides.length(); i++)
        {
            try
            {
                createPermissionOverride(overrides.getObject(i), channel);
            }
            catch (NoSuchElementException e)
            {
                //Caused by Discord not properly clearing PermissionOverrides when a Member leaves a Guild.
                LOG.debug("{}. Ignoring PermissionOverride.", e.getMessage());
            }
            catch (IllegalArgumentException e)
            {
                //Missing handling for a type
                LOG.warn("{}. Ignoring PermissionOverride.", e.getMessage());
            }
        }
    }

    public Role createRole(GuildImpl guild, DataObject roleJson, long guildId)
    {
        boolean playbackCache = false;
        final long id = roleJson.getLong("id");
        if (guild == null)
            guild = (GuildImpl) getJDA().getGuildsView().get(guildId);
        RoleImpl role = (RoleImpl) guild.getRolesView().get(id);
        if (role == null)
        {
            SnowflakeCacheViewImpl<Role> roleView = guild.getRolesView();
            try (UnlockHook hook = roleView.writeLock())
            {
                role = new RoleImpl(id, guild);
                playbackCache = roleView.getMap().put(id, role) == null;
            }
        }
        final int color = roleJson.getInt("color");
        role.setName(roleJson.getString("name"))
            .setRawPosition(roleJson.getInt("position"))
            .setRawPermissions(roleJson.getLong("permissions"))
            .setManaged(roleJson.getBoolean("managed"))
            .setHoisted(roleJson.getBoolean("hoist"))
            .setColor(color == 0 ? Role.DEFAULT_COLOR_RAW : color)
            .setMentionable(roleJson.getBoolean("mentionable"))
            .setTags(roleJson.optObject("tags").orElseGet(DataObject::empty));
        if (playbackCache)
            getJDA().getEventCache().playbackCache(EventCache.Type.ROLE, id);
        return role;
    }

    public Message createMessage(DataObject jsonObject) { return createMessage(jsonObject, false); }
    public Message createMessage(DataObject jsonObject, boolean modifyCache)
    {
        final long channelId = jsonObject.getLong("channel_id");

        //TODO-v5-unified-channel-cache
        MessageChannel chan = getJDA().getTextChannelById(channelId);
        if (chan == null)
            chan = getJDA().getNewsChannelById(channelId);
        if (chan == null)
            chan = getJDA().getPrivateChannelById(channelId);
        if (chan == null)
            chan = getJDA().getThreadChannelById(channelId);
        if (chan == null && !jsonObject.isNull("guild_id"))
            throw new IllegalArgumentException(MISSING_CHANNEL);

        return createMessage(jsonObject, chan, modifyCache);
    }
    public ReceivedMessage createMessage(DataObject jsonObject, @Nullable MessageChannel channel, boolean modifyCache)
    {
        long channelId = jsonObject.getUnsignedLong("channel_id");
        if (channel != null && channelId != channel.getIdLong())
        {
            //TODO-v5-unified-channel-cache
            channel = api.getTextChannelById(channelId);
            if (channel == null)
                channel = api.getNewsChannelById(channelId);
            if (channel == null)
                channel = api.getPrivateChannelById(channelId);
        }

        final long id = jsonObject.getLong("id");
        final DataObject author = jsonObject.getObject("author");
        final long authorId = author.getLong("id");
        MemberImpl member = null;

        if (channel == null && jsonObject.isNull("guild_id") && authorId != getJDA().getSelfUser().getIdLong())
        {
            DataObject channelData = DataObject.empty()
                    .put("id", channelId)
                    .put("recipient", author);
            channel = createPrivateChannel(channelData);
        }
        else if (channel == null)
            throw new IllegalArgumentException(MISSING_CHANNEL);

        if (channel.getType().isGuild() && !jsonObject.isNull("member"))
        {
            DataObject memberJson = jsonObject.getObject("member");
            memberJson.put("user", author);
            GuildChannel guildChannel = (GuildChannel) channel;
            Guild guild = guildChannel.getGuild();
            member = createMember((GuildImpl) guild, memberJson);
            if (modifyCache)
            {
                // Update member cache with new information if needed
                updateMemberCache(member);
            }
        }

        final String content = jsonObject.getString("content", "");
        final boolean fromWebhook = jsonObject.hasKey("webhook_id");
        final boolean pinned = jsonObject.getBoolean("pinned");
        final boolean tts = jsonObject.getBoolean("tts");
        final boolean mentionsEveryone = jsonObject.getBoolean("mention_everyone");
        final OffsetDateTime editTime = jsonObject.isNull("edited_timestamp") ? null : OffsetDateTime.parse(jsonObject.getString("edited_timestamp"));
        final String nonce = jsonObject.isNull("nonce") ? null : jsonObject.get("nonce").toString();
        final int flags = jsonObject.getInt("flags", 0);

        MessageChannel tmpChannel = channel; // because java
        final List<Message.Attachment> attachments = map(jsonObject, "attachments",   this::createMessageAttachment);
        final List<MessageEmbed>       embeds      = map(jsonObject, "embeds",        this::createMessageEmbed);
        final List<MessageReaction>    reactions   = map(jsonObject, "reactions",     (obj) -> createMessageReaction(tmpChannel, id, obj));
        final List<MessageSticker>     stickers    = map(jsonObject, "sticker_items", this::createSticker);

        MessageActivity activity = null;

        if (!jsonObject.isNull("activity"))
            activity = createMessageActivity(jsonObject);

        User user;
        if (channel.getType().isGuild()) {
            Guild guild = ((GuildChannel) channel).getGuild();
            if (member == null)
                member = (MemberImpl) guild.getMemberById(authorId);
            user = member != null ? member.getUser() : null;
            if (user == null)
            {
                if (fromWebhook || !modifyCache)
                    user = createUser(author);
                else
                    throw new IllegalArgumentException(MISSING_USER); // Specifically for MESSAGE_CREATE
            }
        }
        else {
            //Assume private channel
            if (authorId == getJDA().getSelfUser().getIdLong())
                user = getJDA().getSelfUser();
            else
                user = ((PrivateChannel) channel).getUser();
        }

        if (modifyCache && !fromWebhook) // update the user information on message receive
            updateUser((UserImpl) user, author);

        TLongSet mentionedRoles = new TLongHashSet();
        TLongSet mentionedUsers = new TLongHashSet(map(jsonObject, "mentions", (o) -> o.getLong("id")));
        Optional<DataArray> roleMentionArr = jsonObject.optArray("mention_roles");
        roleMentionArr.ifPresent((arr) ->
        {
            for (int i = 0; i < arr.length(); i++)
                mentionedRoles.add(arr.getLong(i));
        });

        MessageType type = MessageType.fromId(jsonObject.getInt("type"));
        ReceivedMessage message;
        Message referencedMessage = null;
        if (!jsonObject.isNull("referenced_message"))
        {
            DataObject referenceJson = jsonObject.getObject("referenced_message");
            try
            {
                referencedMessage = createMessage(referenceJson, channel, false);
            }
            catch (IllegalArgumentException ex)
            {
                // We can just discard the message for some trivial cases
                if (UNKNOWN_MESSAGE_TYPE.equals(ex.getMessage()))
                    LOG.debug("Received referenced message with unknown type. Type: {}", referenceJson.getInt("type", -1));
                else if (MISSING_CHANNEL.equals(ex.getMessage()))
                    LOG.debug("Received referenced message with unknown channel. channel_id: {} Type: {}",
                        referenceJson.getUnsignedLong("channel_id", 0), referenceJson.getInt("type", -1));
                else
                    throw ex;
            }
        }

        MessageReference messageReference = null;

        if (!jsonObject.isNull("message_reference")) // always contains the channel + message id for a referenced message
        {                                                // used for when referenced_message is not provided
            DataObject messageReferenceJson = jsonObject.getObject("message_reference");

            messageReference = new MessageReference(
                    messageReferenceJson.getLong("message_id", 0),
                    messageReferenceJson.getLong("channel_id", 0),
                    messageReferenceJson.getLong("guild_id", 0),
                    referencedMessage,
                    api
            );
        }

        List<ActionRow> components = Collections.emptyList();
        Optional<DataArray> componentsArrayOpt = jsonObject.optArray("components");
        if (componentsArrayOpt.isPresent())
        {
            DataArray array = componentsArrayOpt.get();
            components = array.stream(DataArray::getObject)
                    .filter(it -> it.getInt("type", 0) == 1)
                    .map(ActionRow::fromData)
                    .collect(Collectors.toList());
        }

        Message.Interaction messageInteraction = null;
        if (!jsonObject.isNull("interaction"))
        {
            GuildImpl guild = null;
            if (channel instanceof GuildChannel)
            {
                guild = (GuildImpl) ((GuildChannel) (channel)).getGuild();
            }
            messageInteraction = createMessageInteraction(guild, jsonObject.getObject("interaction"));
        }

        if (type == MessageType.UNKNOWN)
            throw new IllegalArgumentException(UNKNOWN_MESSAGE_TYPE);
        if (!type.isSystem())
        {
            message = new ReceivedMessage(id, channel, type, messageReference, fromWebhook,
                    mentionsEveryone, mentionedUsers, mentionedRoles, tts, pinned,
                    content, nonce, user, member, activity, editTime, reactions, attachments, embeds, stickers, components, flags, messageInteraction);
        }
        else
        {
            message = new SystemMessage(id, channel, type, messageReference, fromWebhook,
                    mentionsEveryone, mentionedUsers, mentionedRoles, tts, pinned,
                    content, nonce, user, member, activity, editTime, reactions, attachments, embeds, stickers, flags);
            return message; // We don't need to parse mentions for system messages, they are always empty anyway
        }

        GuildImpl guild = message.isFromGuild() ? (GuildImpl) message.getGuild() : null;

        // Load users/members from message object through mentions
        List<User> mentionedUsersList = new ArrayList<>();
        List<Member> mentionedMembersList = new ArrayList<>();
        DataArray userMentions = jsonObject.getArray("mentions");

        for (int i = 0; i < userMentions.length(); i++)
        {
            DataObject mentionJson = userMentions.getObject(i);
            if (guild == null || mentionJson.isNull("member"))
            {
                // Can't load user without member context so fake them if possible
                User mentionedUser = createUser(mentionJson);
                mentionedUsersList.add(mentionedUser);
                if (guild != null)
                {
                    Member mentionedMember = guild.getMember(mentionedUser);
                    if (mentionedMember != null)
                        mentionedMembersList.add(mentionedMember);
                }
                continue;
            }

            // Load member/user from mention (gateway messages only)
            DataObject memberJson = mentionJson.getObject("member");
            mentionJson.remove("member");
            memberJson.put("user", mentionJson);
            Member mentionedMember = createMember(guild, memberJson);
            mentionedMembersList.add(mentionedMember);
            mentionedUsersList.add(mentionedMember.getUser());
        }

        message.setMentions(mentionedUsersList, mentionedMembersList);
        return message;
    }

    private static MessageActivity createMessageActivity(DataObject jsonObject)
    {
        DataObject activityData = jsonObject.getObject("activity");
        final MessageActivity.ActivityType activityType = MessageActivity.ActivityType.fromId(activityData.getInt("type"));
        final String partyId = activityData.getString("party_id", null);
        MessageActivity.Application application = null;

        if (!jsonObject.isNull("application"))
        {
            DataObject applicationData = jsonObject.getObject("application");

            final String name = applicationData.getString("name");
            final String description = applicationData.getString("description", "");
            final String iconId = applicationData.getString("icon", null);
            final String coverId = applicationData.getString("cover_image", null);
            final long applicationId = applicationData.getLong("id");

            application = new MessageActivity.Application(name, description, iconId, coverId, applicationId);
        }
        if (activityType == MessageActivity.ActivityType.UNKNOWN)
        {
            LOG.debug("Received an unknown ActivityType, Activity: {}", activityData);
        }

        return new MessageActivity(activityType, partyId, application);
    }

    public MessageReaction createMessageReaction(MessageChannel chan, long id, DataObject obj)
    {
        DataObject emoji = obj.getObject("emoji");
        final Long emojiID = emoji.isNull("id") ? null : emoji.getLong("id");
        final String name = emoji.getString("name", "");
        final boolean animated = emoji.getBoolean("animated");
        final int count = obj.getInt("count", -1);
        final boolean me = obj.getBoolean("me");

        final MessageReaction.ReactionEmote reactionEmote;
        if (emojiID != null)
        {
            Emote emote = getJDA().getEmoteById(emojiID);
            // creates fake emoji because no guild has this emoji id
            if (emote == null)
                emote = new EmoteImpl(emojiID, getJDA()).setAnimated(animated).setName(name);
            reactionEmote = MessageReaction.ReactionEmote.fromCustom(emote);
        }
        else
        {
            reactionEmote = MessageReaction.ReactionEmote.fromUnicode(name, getJDA());
        }

        return new MessageReaction(chan, reactionEmote, id, me, count);
    }

    public Message.Attachment createMessageAttachment(DataObject jsonObject)
    {
        final boolean ephemeral = jsonObject.getBoolean("ephemeral", false);
        final int width = jsonObject.getInt("width", -1);
        final int height = jsonObject.getInt("height", -1);
        final int size = jsonObject.getInt("size");
        final String url = jsonObject.getString("url");
        final String proxyUrl = jsonObject.getString("proxy_url");
        final String filename = jsonObject.getString("filename");
        final String contentType = jsonObject.getString("content_type", null);
        final long id = jsonObject.getLong("id");
        return new Message.Attachment(id, url, proxyUrl, filename, contentType, size, height, width, ephemeral, getJDA());
    }

    public MessageEmbed createMessageEmbed(DataObject content)
    {
        if (content.isNull("type"))
            throw new IllegalStateException("Encountered embed object with missing/null type field for Json: " + content);
        EmbedType type = EmbedType.fromKey(content.getString("type"));
        final String url = content.getString("url", null);
        final String title = content.getString("title", null);
        final String description = content.getString("description", null);
        final OffsetDateTime timestamp = content.isNull("timestamp") ? null : OffsetDateTime.parse(content.getString("timestamp"));
        final int color = content.isNull("color") ? Role.DEFAULT_COLOR_RAW : content.getInt("color");

        final Thumbnail thumbnail;
        if (content.isNull("thumbnail"))
        {
            thumbnail = null;
        }
        else
        {
            DataObject obj = content.getObject("thumbnail");
            thumbnail = new Thumbnail(obj.getString("url", null),
                                      obj.getString("proxy_url", null),
                                      obj.getInt("width", -1),
                                      obj.getInt("height", -1));
        }

        final Provider provider;
        if (content.isNull("provider"))
        {
            provider = null;
        }
        else
        {
            DataObject obj = content.getObject("provider");
            provider = new Provider(obj.getString("name", null),
                                    obj.getString("url", null));
        }

        final AuthorInfo author;
        if (content.isNull("author"))
        {
            author = null;
        }
        else
        {
            DataObject obj = content.getObject("author");
            author = new AuthorInfo(obj.getString("name", null),
                                    obj.getString("url", null),
                                    obj.getString("icon_url", null),
                                    obj.getString("proxy_icon_url", null));
        }

        final VideoInfo video;
        if (content.isNull("video"))
        {
            video = null;
        }
        else
        {
            DataObject obj = content.getObject("video");
            video = new VideoInfo(obj.getString("url", null),
                                  obj.getInt("width", -1),
                                  obj.getInt("height", -1));
        }

        final Footer footer;
        if (content.isNull("footer"))
        {
            footer = null;
        }
        else
        {
            DataObject obj = content.getObject("footer");
            footer = new Footer(obj.getString("text", null),
                                obj.getString("icon_url", null),
                                obj.getString("proxy_icon_url", null));
        }

        final ImageInfo image;
        if (content.isNull("image"))
        {
            image = null;
        }
        else
        {
            DataObject obj = content.getObject("image");
            image = new ImageInfo(obj.getString("url", null),
                                  obj.getString("proxy_url", null),
                                  obj.getInt("width", -1),
                                  obj.getInt("height", -1));
        }

        final List<Field> fields = map(content, "fields", (obj) ->
            new Field(obj.getString("name", null),
                      obj.getString("value", null),
                      obj.getBoolean("inline"),
                      false)
        );

        return createMessageEmbed(url, title, description, type, timestamp,
                color, thumbnail, provider, author, video, footer, image, fields);
    }

    public static MessageEmbed createMessageEmbed(String url, String title, String description, EmbedType type, OffsetDateTime timestamp,
                                           int color, Thumbnail thumbnail, Provider siteProvider, AuthorInfo author,
                                           VideoInfo videoInfo, Footer footer, ImageInfo image, List<Field> fields)
    {
        return new MessageEmbed(url, title, description, type, timestamp,
            color, thumbnail, siteProvider, author, videoInfo, footer, image, fields);
    }

    public MessageSticker createSticker(DataObject content)
    {
        final long id = content.getLong("id");
        final String name = content.getString("name");
        final String description = content.getString("description", "");
        final long packId = content.getLong("pack_id", content.getLong("guild_id", 0L));
        final String asset = content.getString("asset", "");
        final MessageSticker.StickerFormat format = MessageSticker.StickerFormat.fromId(content.getInt("format_type"));
        final Set<String> tags;
        if (content.isNull("tags"))
        {
            tags = Collections.emptySet();
        }
        else
        {
            final String[] split = content.getString("tags").split(", ");
            final Set<String> tmp = new HashSet<>(Arrays.asList(split));
            tags = Collections.unmodifiableSet(tmp);
        }
        return new MessageSticker(id, name, description, packId, asset, format, tags);
    }

    public Message.Interaction createMessageInteraction(GuildImpl guildImpl, DataObject content)
    {
        final long id = content.getLong("id");
        final int type = content.getInt("type");
        final String name = content.getString("name");
        DataObject userJson = content.getObject("user");
        User user = null;
        MemberImpl member = null;
        if (!content.isNull("member") && guildImpl != null)
        {
            DataObject memberJson = content.getObject("member");
            memberJson.put("user", userJson);
            member = createMember(guildImpl, memberJson);
            user = member.getUser();
        }
        else
        {
            user = createUser(userJson);
        }

        return new Message.Interaction(id, type, name, user, member);
    }

    @Nullable
    public PermissionOverride createPermissionOverride(DataObject override, AbstractChannelImpl<?, ?> chan)
    {
        int type = override.getInt("type");
        final long id = override.getLong("id");
        boolean role = type == 0;
        if (role && chan.getGuild().getRoleById(id) == null)
            throw new NoSuchElementException("Attempted to create a PermissionOverride for a non-existent role! JSON: " + override);
        if (!role && type != 1)
            throw new IllegalArgumentException("Provided with an unknown PermissionOverride type! JSON: " + override);
        if (!role && id != api.getSelfUser().getIdLong() && !api.isCacheFlagSet(CacheFlag.MEMBER_OVERRIDES))
            return null;

        long allow = override.getLong("allow");
        long deny = override.getLong("deny");
        // Don't cache empty @everyone overrides, they ruin our sync check
        if (id == chan.getGuild().getIdLong() && (allow | deny) == 0L)
            return null;

        PermissionOverrideImpl permOverride = (PermissionOverrideImpl) chan.getOverrideMap().get(id);
        if (permOverride == null)
        {
            permOverride = new PermissionOverrideImpl(chan, id, role);
            chan.getOverrideMap().put(id, permOverride);
        }

        return permOverride.setAllow(allow).setDeny(deny);
    }

    public WebhookImpl createWebhook(DataObject object)
    {
        return createWebhook(object, false);
    }

    public WebhookImpl createWebhook(DataObject object, boolean allowMissingChannel)
    {
        final long id = object.getLong("id");
        final long guildId = object.getUnsignedLong("guild_id");
        final long channelId = object.getUnsignedLong("channel_id");
        final String token = object.getString("token", null);
        final WebhookType type = WebhookType.fromKey(object.getInt("type", -1));

        //TODO-v5-unified-channel-cache
        BaseGuildMessageChannel channel = getJDA().getTextChannelById(channelId);
        if (channel == null)
            channel = getJDA().getNewsChannelById(channelId);
        if (channel == null && !allowMissingChannel)
            throw new NullPointerException(String.format("Tried to create Webhook for an un-cached Guild MessageChannel! WebhookId: %s ChannelId: %s GuildId: %s",
                    id, channelId, guildId));

        Object name = !object.isNull("name") ? object.get("name") : null;
        Object avatar = !object.isNull("avatar") ? object.get("avatar") : null;

        DataObject fakeUser = DataObject.empty()
                    .put("username", name)
                    .put("discriminator", "0000")
                    .put("id", id)
                    .put("avatar", avatar);
        User defaultUser = createUser(fakeUser);

        Optional<DataObject> ownerJson = object.optObject("user");
        User owner = null;

        if (ownerJson.isPresent())
        {
            DataObject json = ownerJson.get();
            final long userId = json.getLong("id");

            owner = getJDA().getUserById(userId);
            if (owner == null)
            {
                json.put("id", userId);
                owner = createUser(json);
            }
        }

        Member ownerMember = owner == null || channel == null ? null : channel.getGuild().getMember(owner);
        WebhookImpl webhook = new WebhookImpl(channel, getJDA(), id, type)
                .setToken(token)
                .setOwner(ownerMember, owner)
                .setUser(defaultUser);

        if (!object.isNull("source_channel"))
        {
            DataObject source = object.getObject("source_channel");
            webhook.setSourceChannel(new Webhook.ChannelReference(source.getUnsignedLong("id"), source.getString("name")));
        }
        if (!object.isNull("source_guild"))
        {
            DataObject source = object.getObject("source_guild");
            webhook.setSourceGuild(new Webhook.GuildReference(source.getUnsignedLong("id"), source.getString("name")));
        }

        return webhook;
    }

    public Invite createInvite(DataObject object)
    {
        final String code = object.getString("code");
        final User inviter = object.hasKey("inviter") ? createUser(object.getObject("inviter")) : null;

        final DataObject channelObject = object.getObject("channel");
        final ChannelType channelType = ChannelType.fromId(channelObject.getInt("type"));
        final Invite.TargetType targetType = Invite.TargetType.fromId(object.getInt("target_type", 0));

        final Invite.InviteType type;
        final Invite.Guild guild;
        final Invite.Channel channel;
        final Invite.Group group;
        final Invite.InviteTarget target;

        if (channelType == ChannelType.GROUP)
        {
            type = Invite.InviteType.GROUP;
            guild = null;
            channel = null;

            final String groupName = channelObject.getString("name", "");
            final long groupId = channelObject.getLong("id");
            final String groupIconId = channelObject.getString("icon", null);

            final List<String> usernames;
            if (channelObject.isNull("recipients"))
                usernames = null;
            else
                usernames = map(channelObject, "recipients", (json) -> json.getString("username"));

            group = new InviteImpl.GroupImpl(groupIconId, groupName, groupId, usernames);
        }
        else if (channelType.isGuild())
        {
            type = Invite.InviteType.GUILD;

            final DataObject guildObject = object.getObject("guild");

            final String guildIconId = guildObject.getString("icon", null);
            final long guildId = guildObject.getLong("id");
            final String guildName = guildObject.getString("name");
            final String guildSplashId = guildObject.getString("splash", null);
            final VerificationLevel guildVerificationLevel = VerificationLevel.fromKey(guildObject.getInt("verification_level", -1));
            final int presenceCount = object.getInt("approximate_presence_count", -1);
            final int memberCount = object.getInt("approximate_member_count", -1);

            final Set<String> guildFeatures;
            if (guildObject.isNull("features"))
                guildFeatures = Collections.emptySet();
            else
                guildFeatures = Collections.unmodifiableSet(StreamSupport.stream(guildObject.getArray("features").spliterator(), false).map(String::valueOf).collect(Collectors.toSet()));

            guild = new InviteImpl.GuildImpl(guildId, guildIconId, guildName, guildSplashId, guildVerificationLevel, presenceCount, memberCount, guildFeatures);

            final String channelName = channelObject.getString("name");
            final long channelId = channelObject.getLong("id");

            channel = new InviteImpl.ChannelImpl(channelId, channelName, channelType);
            group = null;
        }
        else
        {
            // Unknown channel type for invites

            type = Invite.InviteType.UNKNOWN;
            guild = null;
            channel = null;
            group = null;
        }

        switch (targetType)
        {
        case EMBEDDED_APPLICATION:
            final DataObject applicationObject = object.getObject("target_application");

            Invite.EmbeddedApplication application = new InviteImpl.EmbeddedApplicationImpl(
                    applicationObject.getString("icon", null), applicationObject.getString("name"), applicationObject.getString("description"),
                    applicationObject.getString("summary"), applicationObject.getLong("id"), applicationObject.getInt("max_participants", -1)
            );
            target = new InviteImpl.InviteTargetImpl(targetType, application, null);
            break;
        case STREAM:
            final DataObject targetUserObject = object.getObject("target_user");
            target = new InviteImpl.InviteTargetImpl(targetType, null, createUser(targetUserObject));
            break;
        case NONE:
            target = null;
            break;
        default:
            target = new InviteImpl.InviteTargetImpl(targetType, null, null);
        }

        final int maxAge;
        final int maxUses;
        final boolean temporary;
        final OffsetDateTime timeCreated;
        final int uses;
        final boolean expanded;

        if (object.hasKey("max_uses"))
        {
            expanded = true;
            maxAge = object.getInt("max_age");
            maxUses = object.getInt("max_uses");
            uses = object.getInt("uses");
            temporary = object.getBoolean("temporary");
            timeCreated = OffsetDateTime.parse(object.getString("created_at"));
        }
        else
        {
            expanded = false;
            maxAge = -1;
            maxUses = -1;
            uses = -1;
            temporary = false;
            timeCreated = null;
        }

        return new InviteImpl(getJDA(), code, expanded, inviter,
                              maxAge, maxUses, temporary, timeCreated,
                              uses, channel, guild, group, target, type);
    }

    public Template createTemplate(DataObject object)
    {
        final String code = object.getString("code");
        final String name = object.getString("name");
        final String description = object.getString("description", null);
        final int uses = object.getInt("usage_count");
        final User creator = createUser(object.getObject("creator"));
        final OffsetDateTime createdAt = OffsetDateTime.parse(object.getString("created_at"));
        final OffsetDateTime updatedAt = OffsetDateTime.parse(object.getString("updated_at"));
        final long guildId = object.getLong("source_guild_id");
        final DataObject guildObject = object.getObject("serialized_source_guild");
        final String guildName = guildObject.getString("name");
        final String guildDescription = guildObject.getString("description", null);
        final String region = guildObject.getString("region", null);
        final String guildIconId = guildObject.getString("icon_hash", null);
        final VerificationLevel guildVerificationLevel = VerificationLevel.fromKey(guildObject.getInt("verification_level", -1));
        final NotificationLevel notificationLevel = NotificationLevel.fromKey(guildObject.getInt("default_message_notifications", 0));
        final ExplicitContentLevel explicitContentLevel = ExplicitContentLevel.fromKey(guildObject.getInt("explicit_content_filter", 0));
        final Locale locale = Locale.forLanguageTag(guildObject.getString("preferred_locale", "en"));
        final Timeout afkTimeout = Timeout.fromKey(guildObject.getInt("afk_timeout", 0));
        final DataArray roleArray = guildObject.getArray("roles");
        final DataArray channelsArray = guildObject.getArray("channels");
        final long afkChannelId = guildObject.getLong("afk_channel_id", -1L);
        final long systemChannelId = guildObject.getLong("system_channel_id", -1L);

        final List<TemplateRole> roles = new ArrayList<>();
        for (int i = 0; i < roleArray.length(); i++)
        {
               DataObject obj = roleArray.getObject(i);
               final long roleId = obj.getLong("id");
               final String roleName = obj.getString("name");
               final int roleColor = obj.getInt("color");
               final boolean hoisted = obj.getBoolean("hoist");
               final boolean mentionable = obj.getBoolean("mentionable");
               final long rawPermissions = obj.getLong("permissions");
               roles.add(new TemplateRole(roleId, roleName, roleColor == 0 ? Role.DEFAULT_COLOR_RAW : roleColor, hoisted, mentionable, rawPermissions));
        }

        final List<TemplateChannel> channels = new ArrayList<>();
        for (int i = 0; i < channelsArray.length(); i++)
        {
            DataObject obj = channelsArray.getObject(i);
            final long channelId = obj.getLong("id");
            final int type = obj.getInt("type");
            final ChannelType channelType = ChannelType.fromId(type);
            final String channelName = obj.getString("name");
            final String topic = obj.getString("topic", null);
            final int rawPosition = obj.getInt("position");
            final long parentId = obj.getLong("parent_id", -1);

            final boolean nsfw = obj.getBoolean("nsfw");
            final int slowmode = obj.getInt("rate_limit_per_user");

            final int bitrate = obj.getInt("bitrate");
            final int userLimit = obj.getInt("user_limit");

            final List<TemplateChannel.PermissionOverride> permissionOverrides = new ArrayList<>();
            DataArray overrides = obj.getArray("permission_overwrites");

            for (int j = 0; j < overrides.length(); j++)
            {
                DataObject overrideObj = overrides.getObject(j);
                final long overrideId = overrideObj.getLong("id");
                final long allow = overrideObj.getLong("allow");
                final long deny = overrideObj.getLong("deny");
                permissionOverrides.add(new TemplateChannel.PermissionOverride(overrideId, allow, deny));
            }
            channels.add(new TemplateChannel(channelId, channelType, channelName, topic, rawPosition, parentId, type == 5, permissionOverrides, nsfw,
                    slowmode, bitrate, userLimit));
        }

        TemplateChannel afkChannel = channels.stream().filter(templateChannel -> templateChannel.getIdLong() == afkChannelId)
                .findFirst().orElse(null);
        TemplateChannel systemChannel = channels.stream().filter(templateChannel -> templateChannel.getIdLong() == systemChannelId)
                .findFirst().orElse(null);

        final TemplateGuild guild = new TemplateGuild(guildId, guildName, guildDescription, region, guildIconId, guildVerificationLevel, notificationLevel, explicitContentLevel, locale,
                afkTimeout, afkChannel, systemChannel, roles, channels);

        final boolean synced = !object.getBoolean("is_dirty", false);

        return new Template(getJDA(), code, name, description,
                uses, creator, createdAt, updatedAt,
                guild, synced);
    }

    public ApplicationInfo createApplicationInfo(DataObject object)
    {
        final String description = object.getString("description");
        final String termsOfServiceUrl = object.getString("terms_of_service_url", null);
        final String privacyPolicyUrl = object.getString("privacy_policy_url", null);
        final boolean doesBotRequireCodeGrant = object.getBoolean("bot_require_code_grant");
        final String iconId = object.getString("icon", null);
        final long id = object.getLong("id");
        final String name = object.getString("name");
        final boolean isBotPublic = object.getBoolean("bot_public");
        final User owner = createUser(object.getObject("owner"));
        final ApplicationTeam team = !object.isNull("team") ? createApplicationTeam(object.getObject("team")) : null;

        return new ApplicationInfoImpl(getJDA(), description, doesBotRequireCodeGrant, iconId, id, isBotPublic, name,
                termsOfServiceUrl, privacyPolicyUrl, owner, team);
    }

    public ApplicationTeam createApplicationTeam(DataObject object)
    {
        String iconId = object.getString("icon", null);
        long id = object.getUnsignedLong("id");
        long ownerId = object.getUnsignedLong("owner_user_id", 0);
        List<TeamMember> members = map(object, "members", (o) -> {
            DataObject userJson = o.getObject("user");
            TeamMember.MembershipState state = TeamMember.MembershipState.fromKey(o.getInt("membership_state"));
            User user = createUser(userJson);
            return new TeamMemberImpl(user, state, id);
        });
        return new ApplicationTeamImpl(iconId, members, id, ownerId);
    }

    public AuditLogEntry createAuditLogEntry(GuildImpl guild, DataObject entryJson, DataObject userJson, DataObject webhookJson)
    {
        final long targetId = entryJson.getLong("target_id", 0);
        final long id = entryJson.getLong("id");
        final int typeKey = entryJson.getInt("action_type");
        final DataArray changes = entryJson.isNull("changes") ? null : entryJson.getArray("changes");
        final DataObject options = entryJson.isNull("options") ? null : entryJson.getObject("options");
        final String reason = entryJson.getString("reason", null);

        final UserImpl user = userJson == null ? null : createUser(userJson);
        final WebhookImpl webhook = webhookJson == null ? null : createWebhook(webhookJson);
        final Set<AuditLogChange> changesList;
        final ActionType type = ActionType.from(typeKey);

        if (changes != null)
        {
            changesList = new HashSet<>(changes.length());
            for (int i = 0; i < changes.length(); i++)
            {
                final DataObject object = changes.getObject(i);
                AuditLogChange change = createAuditLogChange(object);
                changesList.add(change);
            }
        }
        else
        {
            changesList = Collections.emptySet();
        }

        CaseInsensitiveMap<String, AuditLogChange> changeMap = new CaseInsensitiveMap<>(changeToMap(changesList));
        CaseInsensitiveMap<String, Object> optionMap = options != null
                ? new CaseInsensitiveMap<>(options.toMap()) : null;

        return new AuditLogEntry(type, typeKey, id, targetId, guild, user, webhook, reason, changeMap, optionMap);
    }

    public AuditLogChange createAuditLogChange(DataObject change)
    {
        final String key = change.getString("key");
        Object oldValue = change.isNull("old_value") ? null : change.get("old_value");
        Object newValue = change.isNull("new_value") ? null : change.get("new_value");
        return new AuditLogChange(oldValue, newValue, key);
    }

    private Map<String, AuditLogChange> changeToMap(Set<AuditLogChange> changesList)
    {
        return changesList.stream().collect(Collectors.toMap(AuditLogChange::getKey, UnaryOperator.identity()));
    }

    private <T> List<T> map(DataObject jsonObject, String key, Function<DataObject, T> convert)
    {
        if (jsonObject.isNull(key))
            return Collections.emptyList();

        final DataArray arr = jsonObject.getArray(key);
        final List<T> mappedObjects = new ArrayList<>(arr.length());
        for (int i = 0; i < arr.length(); i++)
        {
            DataObject obj = arr.getObject(i);
            T result = convert.apply(obj);
            if (result != null)
                mappedObjects.add(result);
        }

        return mappedObjects;
    }
}<|MERGE_RESOLUTION|>--- conflicted
+++ resolved
@@ -511,23 +511,13 @@
             // Create a brand new member
             member = new MemberImpl(guild, user);
             member.setNickname(memberJson.getString("nick", null));
-<<<<<<< HEAD
+            member.setAvatarId(memberJson.getString("avatar", null));
+
             long boostTimestamp = memberJson.isNull("premium_since")
                 ? 0
                 : Helpers.toTimestamp(memberJson.getString("premium_since"));
             member.setBoostDate(boostTimestamp);
 
-=======
-            member.setAvatarId(memberJson.getString("avatar", null));
-
-            long epoch = 0;
-            if (!memberJson.isNull("premium_since"))
-            {
-                TemporalAccessor date = DateTimeFormatter.ISO_OFFSET_DATE_TIME.parse(memberJson.getString("premium_since"));
-                epoch = Instant.from(date).toEpochMilli();
-            }
-            member.setBoostDate(epoch);
->>>>>>> 3e0d2f86
             if (!memberJson.isNull("pending"))
                 member.setPending(memberJson.getBoolean("pending"));
             Set<Role> roles = member.getRoleSet();
