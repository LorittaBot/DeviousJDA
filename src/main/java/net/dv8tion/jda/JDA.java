--- conflicted
+++ resolved
@@ -320,9 +320,6 @@
      */
     boolean isDebug();
 
-<<<<<<< HEAD
-    AudioManager getAudioManager();
-=======
     /**
      * Shuts down JDA, closing all its connections.
      * After this command is issued the JDA Instance can not be used anymore.
@@ -340,5 +337,6 @@
      * If you want to reconnect, and the request-thread was not freed, just create a new JDA instance.
      */
     void shutdown(boolean free);
->>>>>>> b3379991
+
+    AudioManager getAudioManager();
 }