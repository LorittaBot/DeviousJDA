/*
 * Copyright 2015 Austin Keener, Michael Ritter, Florian Spieß, and the JDA contributors
 *
 * Licensed under the Apache License, Version 2.0 (the "License");
 * you may not use this file except in compliance with the License.
 * You may obtain a copy of the License at
 *
 *    http://www.apache.org/licenses/LICENSE-2.0
 *
 * Unless required by applicable law or agreed to in writing, software
 * distributed under the License is distributed on an "AS IS" BASIS,
 * WITHOUT WARRANTIES OR CONDITIONS OF ANY KIND, either express or implied.
 * See the License for the specific language governing permissions and
 * limitations under the License.
 */
package net.dv8tion.jda.api.entities;

import net.dv8tion.jda.annotations.DeprecatedSince;
import net.dv8tion.jda.annotations.ForRemoval;
import net.dv8tion.jda.annotations.ReplaceWith;
import net.dv8tion.jda.api.JDA;
import net.dv8tion.jda.api.Permission;
import net.dv8tion.jda.api.Region;
import net.dv8tion.jda.api.exceptions.HierarchyException;
import net.dv8tion.jda.api.exceptions.InsufficientPermissionException;
import net.dv8tion.jda.api.managers.AudioManager;
import net.dv8tion.jda.api.managers.GuildManager;
import net.dv8tion.jda.api.requests.GatewayIntent;
import net.dv8tion.jda.api.requests.RestAction;
import net.dv8tion.jda.api.requests.restaction.AuditableRestAction;
import net.dv8tion.jda.api.requests.restaction.ChannelAction;
import net.dv8tion.jda.api.requests.restaction.MemberAction;
import net.dv8tion.jda.api.requests.restaction.RoleAction;
import net.dv8tion.jda.api.requests.restaction.order.CategoryOrderAction;
import net.dv8tion.jda.api.requests.restaction.order.ChannelOrderAction;
import net.dv8tion.jda.api.requests.restaction.order.RoleOrderAction;
import net.dv8tion.jda.api.requests.restaction.pagination.AuditLogPaginationAction;
import net.dv8tion.jda.api.requests.restaction.pagination.PaginationAction;
import net.dv8tion.jda.api.utils.MiscUtil;
import net.dv8tion.jda.api.utils.cache.CacheFlag;
import net.dv8tion.jda.api.utils.cache.MemberCacheView;
import net.dv8tion.jda.api.utils.cache.SnowflakeCacheView;
import net.dv8tion.jda.api.utils.cache.SortedSnowflakeCacheView;
import net.dv8tion.jda.api.utils.concurrent.Task;
import net.dv8tion.jda.internal.requests.DeferredRestAction;
import net.dv8tion.jda.internal.requests.Route;
import net.dv8tion.jda.internal.requests.restaction.AuditableRestActionImpl;
import net.dv8tion.jda.internal.utils.Checks;
import net.dv8tion.jda.internal.utils.concurrent.task.GatewayTask;

import javax.annotation.CheckReturnValue;
import javax.annotation.Nonnull;
import javax.annotation.Nullable;
import java.util.*;
import java.util.concurrent.CompletableFuture;
import java.util.concurrent.Future;
import java.util.function.Consumer;
import java.util.function.Predicate;

/**
 * Represents a Discord {@link net.dv8tion.jda.api.entities.Guild Guild}.
 * This should contain all information provided from Discord about a Guild.
 *
 * @see JDA#getGuildCache()
 * @see JDA#getGuildById(long)
 * @see JDA#getGuildsByName(String, boolean)
 * @see JDA#getGuilds()
 */
public interface Guild extends ISnowflake
{
    /** Template for {@link #getIconUrl()}. */
    String ICON_URL = "https://cdn.discordapp.com/icons/%s/%s.%s";
    /** Template for {@link #getSplashUrl()}. */
    String SPLASH_URL = "https://cdn.discordapp.com/splashes/%s/%s.png";
    /** Template for {@link #getBannerUrl()}. */
    String BANNER_URL = "https://cdn.discordapp.com/banners/%s/%s.png";

    /**
     * Retrieves the available regions for this Guild
     * <br>Shortcut for {@link #retrieveRegions(boolean) retrieveRegions(true)}
     * <br>This will include deprecated voice regions by default.
     *
     * @return {@link net.dv8tion.jda.api.requests.RestAction RestAction} - Type {@link java.util.EnumSet EnumSet}
     */
    @Nonnull
    @CheckReturnValue
    default RestAction<EnumSet<Region>> retrieveRegions()
    {
        return retrieveRegions(true);
    }

    /**
     * Retrieves the available regions for this Guild
     *
     * @param  includeDeprecated
     *         Whether to include deprecated regions
     *
     * @return {@link net.dv8tion.jda.api.requests.RestAction RestAction} - Type {@link java.util.EnumSet EnumSet}
     */
    @Nonnull
    @CheckReturnValue
    RestAction<EnumSet<Region>> retrieveRegions(boolean includeDeprecated);

    /**
     * Adds the user represented by the provided id to this guild.
     * <br>This requires an <b>OAuth2 Access Token</b> with the scope {@code guilds.join}.
     *
     * @param  accessToken
     *         The access token
     * @param  userId
     *         The user id
     *
     * @throws IllegalArgumentException
     *         If the user id or access token is blank, empty, or null,
     *         or if the provided user is already in this guild
     * @throws net.dv8tion.jda.api.exceptions.InsufficientPermissionException
     *         If the currently logged in account does not have {@link net.dv8tion.jda.api.Permission#CREATE_INSTANT_INVITE Permission.CREATE_INSTANT_INVITE}
     *
     * @return {@link MemberAction MemberAction}
     *
     * @see    <a href="https://discord.com/developers/docs/topics/oauth2" target="_blank">Discord OAuth2 Documentation</a>
     *
     * @since  3.7.0
     */
    @Nonnull
    @CheckReturnValue
    MemberAction addMember(@Nonnull String accessToken, @Nonnull String userId);

    /**
     * Adds the provided user to this guild.
     * <br>This requires an <b>OAuth2 Access Token</b> with the scope {@code guilds.join}.
     *
     * @param  accessToken
     *         The access token
     * @param  user
     *         The user
     *
     * @throws IllegalArgumentException
     *         If the user or access token is blank, empty, or null,
     *         or if the provided user is already in this guild
     * @throws net.dv8tion.jda.api.exceptions.InsufficientPermissionException
     *         If the currently logged in account does not have {@link net.dv8tion.jda.api.Permission#CREATE_INSTANT_INVITE Permission.CREATE_INSTANT_INVITE}
     *
     * @return {@link MemberAction MemberAction}
     *
     * @see    <a href="https://discord.com/developers/docs/topics/oauth2" target="_blank">Discord OAuth2 Documentation</a>
     *
     * @since  3.7.0
     */
    @Nonnull
    @CheckReturnValue
    default MemberAction addMember(@Nonnull String accessToken, @Nonnull User user)
    {
        Checks.notNull(user, "User");
        return addMember(accessToken, user.getId());
    }

    /**
     * Adds the user represented by the provided id to this guild.
     * <br>This requires an <b>OAuth2 Access Token</b> with the scope {@code guilds.join}.
     *
     * @param  accessToken
     *         The access token
     * @param  userId
     *         The user id
     *
     * @throws IllegalArgumentException
     *         If the user id or access token is blank, empty, or null,
     *         or if the provided user is already in this guild
     * @throws net.dv8tion.jda.api.exceptions.InsufficientPermissionException
     *         If the currently logged in account does not have {@link net.dv8tion.jda.api.Permission#CREATE_INSTANT_INVITE Permission.CREATE_INSTANT_INVITE}
     *
     * @return {@link MemberAction MemberAction}
     *
     * @see    <a href="https://discord.com/developers/docs/topics/oauth2" target="_blank">Discord OAuth2 Documentation</a>
     *
     * @since  3.7.0
     */
    @Nonnull
    @CheckReturnValue
    default MemberAction addMember(@Nonnull String accessToken, long userId)
    {
        return addMember(accessToken, Long.toUnsignedString(userId));
    }

    /**
     * Whether this guild has loaded members.
     * <br>This will always be false if the {@link GatewayIntent#GUILD_MEMBERS GUILD_MEMBERS} intent is disabled.
     *
     * @return True, if members are loaded.
     */
    boolean isLoaded();

    /**
     * Re-apply the {@link net.dv8tion.jda.api.utils.MemberCachePolicy MemberCachePolicy} of this session to all {@link Member Members} of this Guild.
     *
     * <h2>Example</h2>
     * <pre>{@code
     * // Check if the members of this guild have at least 50% bots (bot collection/farm)
     * public void checkBots(Guild guild) {
     *     // Keep in mind: This requires the GUILD_MEMBERS intent which is disabled in createDefault and createLight by default
     *     guild.retrieveMembers() // Load members CompletableFuture<Void> (async and eager)
     *          .thenApply((v) -> guild.getMemberCache()) // Turn into CompletableFuture<MemberCacheView>
     *          .thenAccept((members) -> {
     *              int total = members.size();
     *              // Casting to double to get a double as result of division, don't need to worry about precision with small counts like this
     *              double bots = (double) members.applyStream(stream ->
     *                  stream.map(Member::getUser)
     *                        .filter(User::isBot)
     *                        .count()); // Count bots
     *              if (bots / total > 0.5) // Check how many members are bots
     *                  System.out.println("More than 50% of members in this guild are bots");
     *          })
     *          .thenRun(guild::pruneMemberCache); // Then prune the cache
     * }
     * }</pre>
     *
     * @see #unloadMember(long)
     * @see JDA#unloadUser(long)
     */
    void pruneMemberCache();

    /**
     * Attempts to remove the user with the provided id from the member cache.
     * <br>If you attempt to remove the {@link JDA#getSelfUser() SelfUser} this will simply return {@code false}.
     *
     * <p>This should be used by an implementation of {@link net.dv8tion.jda.api.utils.MemberCachePolicy MemberCachePolicy}
     * as an upstream request to remove a member. For example a Least-Recently-Used (LRU) cache might use this to drop
     * old members if the cache capacity is reached. Or a timeout cache could use this to remove expired members.
     *
     * @param  userId
     *         The target user id
     *
     * @return True, if the cache was changed
     *
     * @see    #pruneMemberCache()
     * @see    JDA#unloadUser(long)
     */
    boolean unloadMember(long userId);

    /**
     * The expected member count for this guild.
     * <br>If this guild is not lazy loaded this should be identical to the size returned by {@link #getMemberCache()}.
     *
     * <p>When {@link net.dv8tion.jda.api.requests.GatewayIntent#GUILD_MEMBERS GatewayIntent.GUILD_MEMBERS} is disabled, this will not be updated.
     *
     * @return The expected member count for this guild
     */
    int getMemberCount();

    /**
     * The human readable name of the {@link net.dv8tion.jda.api.entities.Guild Guild}.
     * <p>
     * This value can be modified using {@link GuildManager#setName(String)}.
     *
     * @return Never-null String containing the Guild's name.
     */
    @Nonnull
    String getName();

    /**
     * The Discord hash-id of the {@link net.dv8tion.jda.api.entities.Guild Guild} icon image.
     * If no icon has been set, this returns {@code null}.
     * <p>
     * The Guild icon can be modified using {@link GuildManager#setIcon(Icon)}.
     *
     * @return Possibly-null String containing the Guild's icon hash-id.
     */
    @Nullable
    String getIconId();

    /**
     * The URL of the {@link net.dv8tion.jda.api.entities.Guild Guild} icon image.
     * If no icon has been set, this returns {@code null}.
     * <p>
     * The Guild icon can be modified using {@link GuildManager#setIcon(Icon)}.
     *
     * @return Possibly-null String containing the Guild's icon URL.
     */
    @Nullable
    default String getIconUrl()
    {
        String iconId = getIconId();
        return iconId == null ? null : String.format(ICON_URL, getId(), iconId, iconId.startsWith("a_") ? "gif" : "png");
    }

    /**
     * The Features of the {@link net.dv8tion.jda.api.entities.Guild Guild}.
     * <p>
<<<<<<< HEAD
     * <a target="_blank" href="https://discord.com/developers/docs/resources/guild#guild-object-guild-features"><b>List of Features</b></a>
     *
=======
     * <b>Possible known features:</b>
     * <ul>
     *     <li>ANIMATED_ICON - Guild can have an animated icon</li>
     *     <li>BANNER - Guild can have a banner</li>
     *     <li>COMMERCE - Guild can sell software through a store channel</li>
     *     <li>COMMUNITY - Guild can enable welcome screen and discovery, and receives community updates. See {@link #getRulesChannel()} and {@link #getCommunityUpdatesChannel()}</li>
     *     <li>DISCOVERABLE - Guild shows up in discovery tab</li>
     *     <li>FEATURABLE - Guild is able to be featured in discovery tab</li>
     *     <li>INVITE_SPLASH - Guild has custom invite splash. See {@link #getSplashId()} and {@link #getSplashUrl()}</li>
     *     <li>MORE_EMOJI - Guild is able to use more than 50 emoji</li>
     *     <li>NEWS - Guild can create news channels</li>
     *     <li>PARTNERED - Guild is "partnered"</li>
     *     <li>PUBLIC - Guild is public</li>
     *     <li>VANITY_URL - Guild a vanity URL (custom invite link). See {@link #getVanityUrl()}</li>
     *     <li>VERIFIED - Guild is "verified"</li>
     *     <li>VIP_REGIONS - Guild has VIP voice regions</li>
     * </ul>
>>>>>>> 7c936470
     *
     * @return Never-null, unmodifiable Set containing all of the Guild's features.
     */
    @Nonnull
    Set<String> getFeatures();

    /**
     * The Discord hash-id of the splash image for this Guild. A Splash image is an image displayed when viewing a
     * Discord Guild Invite on the web or in client just before accepting or declining the invite.
     * If no splash has been set, this returns {@code null}.
     * <br>Splash images are VIP/Partner Guild only.
     * <p>
     * The Guild splash can be modified using {@link GuildManager#setSplash(Icon)}.
     *
     * @return Possibly-null String containing the Guild's splash hash-id
     */
    @Nullable
    String getSplashId();

    /**
     * The URL of the splash image for this Guild. A Splash image is an image displayed when viewing a
     * Discord Guild Invite on the web or in client just before accepting or declining the invite.
     * If no splash has been set, this returns {@code null}.
     * <br>Splash images are VIP/Partner Guild only.
     * <p>
     * The Guild splash can be modified using {@link GuildManager#setSplash(Icon)}.
     *
     * @return Possibly-null String containing the Guild's splash URL.
     */
    @Nullable
    default String getSplashUrl()
    {
        String splashId = getSplashId();
        return splashId == null ? null : String.format(SPLASH_URL, getId(), splashId);
    }

    /**
     * Gets the vanity url for this Guild. The vanity url is the custom invite code of partnered / official Guilds.
     * The returned String will be the code that can be provided to {@code discord.gg/{code}} to get the invite link.
     * <br>You can check {@link #getFeatures()} to see if this Guild has a vanity url
     * <p>
     * This action requires the {@link net.dv8tion.jda.api.Permission#MANAGE_SERVER MANAGE_SERVER} permission.
     * <p>
     * Possible {@link net.dv8tion.jda.api.requests.ErrorResponse ErrorResponses} caused by
     * the returned {@link net.dv8tion.jda.api.requests.RestAction RestAction} include the following:
     * <ul>
     *     <li>{@link net.dv8tion.jda.api.requests.ErrorResponse#MISSING_PERMISSIONS MISSING_PERMISSIONS}
     *     <br>The vanity url cannot be fetched due to a permission discrepancy</li>
     * </ul>
     *
     * @throws net.dv8tion.jda.api.exceptions.InsufficientPermissionException
     *         If the logged in account does not have the {@link net.dv8tion.jda.api.Permission#MANAGE_SERVER MANAGE_SERVER} permission.
     * @throws java.lang.IllegalStateException
     *         If the guild doesn't have the VANITY_URL feature
     *
     * @return {@link net.dv8tion.jda.api.requests.RestAction RestAction} - Type: String
     *         <br>The vanity url of this server
     *
     * @see    #getFeatures()
     * @see    #getVanityCode()
     */
    @Nonnull
    @Deprecated
    @ForRemoval
    @DeprecatedSince("4.0.0")
    @ReplaceWith("getVanityCode()")
    @CheckReturnValue
    RestAction<String> retrieveVanityUrl();

    /**
     * The vanity url code for this Guild. The vanity url is the custom invite code of partnered / official / boosted Guilds.
     * <br>The returned String will be the code that can be provided to {@code discord.gg/{code}} to get the invite link.
     *
     * <p>The Vanity Code can be modified using {@link GuildManager#setVanityCode(String)}.
     *
     * @return The vanity code or null
     *
     * @since  4.0.0
     *
     * @see    #getVanityUrl()
     */
    @Nullable
    String getVanityCode();

    /**
     * The vanity url for this Guild. The vanity url is the custom invite code of partnered / official / boosted Guilds.
     * <br>The returned String will be the vanity invite link to this guild.
     *
     * <p>The Vanity Code can be modified using {@link GuildManager#setVanityCode(String)}.
     *
     * @return The vanity url or null
     *
     * @since  4.0.0
     */
    @Nullable
    default String getVanityUrl()
    {
        return getVanityCode() == null ? null : "https://discord.gg/" + getVanityCode();
    }

    /**
     * The description for this guild.
     * <br>This is displayed in the server browser below the guild name for verified guilds.
     *
     * <p>The description can be modified using {@link GuildManager#setDescription(String)}.
     *
     * @return The description
     *
     * @since  4.0.0
     */
    @Nullable
    String getDescription();

    /**
     * The preferred locale for this guild.
     * <br>If the guild doesn't have the COMMUNITY feature, this returns the default.
     *
     * <br>Default: {@link Locale#US}
     *
     * @return The preferred {@link Locale} for this guild
     */
    @Nonnull
    Locale getLocale();

    /**
     * The guild banner id.
     * <br>This is shown in guilds below the guild name.
     *
     * <p>The banner can be modified using {@link GuildManager#setBanner(Icon)}.
     *
     * @return The guild banner id or null
     *
     * @since  4.0.0
     *
     * @see    #getBannerUrl()
     */
    @Nullable
    String getBannerId();

    /**
     * The guild banner url.
     * <br>This is shown in guilds below the guild name.
     *
     * <p>The banner can be modified using {@link GuildManager#setBanner(Icon)}.
     *
     * @return The guild banner url or null
     *
     * @since  4.0.0
     */
    @Nullable
    default String getBannerUrl()
    {
        String bannerId = getBannerId();
        return bannerId == null ? null : String.format(BANNER_URL, getId(), bannerId);
    }

    /**
     * The boost tier for this guild.
     * <br>Each tier unlocks new perks for a guild that can be seen in the {@link #getFeatures() features}.
     *
     * @return The boost tier.
     *
     * @since  4.0.0
     */
    @Nonnull
    BoostTier getBoostTier();

    /**
     * The amount of boosts this server currently has.
     *
     * @return The boost count
     *
     * @since  4.0.0
     */
    int getBoostCount();

    /**
     * Sorted list of {@link net.dv8tion.jda.api.entities.Member Members} that boost this guild.
     * <br>The list is sorted by {@link net.dv8tion.jda.api.entities.Member#getTimeBoosted()} ascending.
     * This means the first element will be the member who has been boosting for the longest time.
     *
     * @return Possibly-immutable list of members who boost this guild
     */
    @Nonnull
    List<Member> getBoosters();

    /**
     * The maximum bitrate that can be applied to a voice channel in this guild.
     * <br>This depends on the features of this guild that can be unlocked for partners or through boosting.
     *
     * @return The maximum bitrate
     *
     * @since  4.0.0
     */
    default int getMaxBitrate()
    {
        int maxBitrate = getFeatures().contains("VIP_REGIONS") ? 384000 : 96000;
        return Math.max(maxBitrate, getBoostTier().getMaxBitrate());
    }

    /**
     * Returns the maximum size for files that can be uploaded to this Guild.
     * This returns 8 MiB for Guilds without a Boost Tier or Guilds with Boost Tier 1, 50 MiB for Guilds with Boost Tier 2 and 100 MiB for Guilds with Boost Tier 3.
     *
     * @return The maximum size for files that can be uploaded to this Guild
     *
     * @since 4.2.0
     */
    default long getMaxFileSize()
    {
        return getBoostTier().getMaxFileSize();
    }

    /**
     * The maximum amount of emotes a guild can have based on the guilds boost tier.
     *
     * @return The maximum amount of emotes
     *
     * @since 4.0.0
     */
    default int getMaxEmotes()
    {
        int maxEmotes = getFeatures().contains("MORE_EMOJI") ? 200 : 50;
        return Math.max(maxEmotes, getBoostTier().getMaxEmotes());
    }

    /**
     * The maximum amount of members that can join this guild.
     *
     * @return The maximum amount of members
     *
     * @since  4.0.0
     *
     * @see    #retrieveMetaData()
     */
    int getMaxMembers();

    /**
     * The maximum amount of connected members this guild can have at a time.
     * <br>This includes members that are invisible but still connected to discord.
     * If too many members are online the guild will become unavailable for others.
     *
     * @return The maximum amount of connected members this guild can have
     *
     * @since  4.0.0
     *
     * @see    #retrieveMetaData()
     */
    int getMaxPresences();

    /**
     * Loads {@link MetaData} for this guild instance.
     *
     * @return {@link RestAction} - Type: {@link MetaData}
     *
     * @since  4.2.0
     */
    @Nonnull
    @CheckReturnValue
    RestAction<MetaData> retrieveMetaData();

    /**
     * Provides the {@link net.dv8tion.jda.api.entities.VoiceChannel VoiceChannel} that has been set as the channel
     * which {@link net.dv8tion.jda.api.entities.Member Members} will be moved to after they have been inactive in a
     * {@link net.dv8tion.jda.api.entities.VoiceChannel VoiceChannel} for longer than {@link #getAfkTimeout()}.
     * <br>If no channel has been set as the AFK channel, this returns {@code null}.
     * <p>
     * This value can be modified using {@link GuildManager#setAfkChannel(VoiceChannel)}.
     *
     * @return Possibly-null {@link net.dv8tion.jda.api.entities.VoiceChannel VoiceChannel} that is the AFK Channel.
     */
    @Nullable
    VoiceChannel getAfkChannel();

    /**
     * Provides the {@link net.dv8tion.jda.api.entities.TextChannel TextChannel} that has been set as the channel
     * which newly joined {@link net.dv8tion.jda.api.entities.Member Members} will be announced in.
     * <br>If no channel has been set as the system channel, this returns {@code null}.
     * <p>
     * This value can be modified using {@link GuildManager#setSystemChannel(TextChannel)}.
     *
     * @return Possibly-null {@link net.dv8tion.jda.api.entities.TextChannel TextChannel} that is the system Channel.
     */
    @Nullable
    TextChannel getSystemChannel();

    /**
     * Provides the {@link net.dv8tion.jda.api.entities.TextChannel TextChannel} that lists the rules of the guild.
     * <br>If this guild doesn't have the COMMUNITY {@link #getFeatures() feature}, this returns {@code null}.
     *
     * @return Possibly-null {@link net.dv8tion.jda.api.entities.TextChannel TextChannel} that is the rules channel
     *
     * @see    #getFeatures()
     */
    @Nullable
    TextChannel getRulesChannel();

    /**
     * Provides the {@link net.dv8tion.jda.api.entities.TextChannel TextChannel} that receives community updates.
     * <br>If this guild doesn't have the COMMUNITY {@link #getFeatures() feature}, this returns {@code null}.
     *
     * @return Possibly-null {@link net.dv8tion.jda.api.entities.TextChannel TextChannel} that is the community updates channel
     *
     * @see    #getFeatures()
     */
    @Nullable
    TextChannel getCommunityUpdatesChannel();

    /**
     * The {@link net.dv8tion.jda.api.entities.Member Member} object for the owner of this Guild.
     * <br>This is null when the owner is no longer in this guild or not yet loaded (lazy loading).
     * Sometimes owners of guilds delete their account or get banned by Discord.
     *
     * <p>If lazy-loading is used it is recommended to use {@link #retrieveOwner()} instead.
     *
     * <p>Ownership can be transferred using {@link net.dv8tion.jda.api.entities.Guild#transferOwnership(Member)}.
     *
     * <p>This only works when the member was added to cache. Lazy loading might load this later.
     * <br>See {@link net.dv8tion.jda.api.utils.MemberCachePolicy MemberCachePolicy}
     *
     * @return Possibly-null Member object for the Guild owner.
     *
     * @see    #getOwnerIdLong()
     * @see    #retrieveOwner()
     */
    @Nullable
    Member getOwner();

    /**
     * The ID for the current owner of this guild.
     * <br>This is useful for debugging purposes or as a shortcut.
     *
     * @return The ID for the current owner
     *
     * @see    #getOwner()
     */
    long getOwnerIdLong();

    /**
     * The ID for the current owner of this guild.
     * <br>This is useful for debugging purposes or as a shortcut.
     *
     * @return The ID for the current owner
     *
     * @see    #getOwner()
     */
    @Nonnull
    default String getOwnerId()
    {
        return Long.toUnsignedString(getOwnerIdLong());
    }

    /**
     * The {@link net.dv8tion.jda.api.entities.Guild.Timeout Timeout} set for this Guild representing the amount of time
     * that must pass for a Member to have had no activity in a {@link net.dv8tion.jda.api.entities.VoiceChannel VoiceChannel}
     * to be considered AFK. If {@link #getAfkChannel()} is not {@code null} (thus an AFK channel has been set) then Member
     * will be automatically moved to the AFK channel after they have been inactive for longer than the returned Timeout.
     * <br>Default is {@link Timeout#SECONDS_300 300 seconds (5 minutes)}.
     * <p>
     * This value can be modified using {@link GuildManager#setAfkTimeout(net.dv8tion.jda.api.entities.Guild.Timeout)}.
     *
     * @return The {@link net.dv8tion.jda.api.entities.Guild.Timeout Timeout} set for this Guild.
     */
    @Nonnull
    Timeout getAfkTimeout();

    /**
     * The Voice {@link net.dv8tion.jda.api.Region Region} that this Guild is
     * using for audio connections.
     * <br>If the Region is not recognized, returns {@link net.dv8tion.jda.api.Region#UNKNOWN UNKNOWN} but you
     * can still use the {@link #getRegionRaw()} to retrieve the raw name this region has.
     *
     * <p>This value can be modified using {@link GuildManager#setRegion(net.dv8tion.jda.api.Region)}.
     *
     * @return The the audio Region this Guild is using for audio connections. Can return Region.UNKNOWN.
     */
    @Nonnull
    default Region getRegion()
    {
        return Region.fromKey(getRegionRaw());
    }

    /**
     * The raw voice region name that this Guild is using
     * for audio connections.
     * <br>This is resolved to an enum constant of {@link net.dv8tion.jda.api.Region Region} by {@link #getRegion()}!
     *
     * <p>This value can be modified using {@link GuildManager#setRegion(net.dv8tion.jda.api.Region)}.
     *
     * @return Raw region name
     */
    @Nonnull
    String getRegionRaw();

    /**
     * Used to determine if the provided {@link net.dv8tion.jda.api.entities.User User} is a member of this Guild.
     *
     * <p>This will only check cached members!
     *
     * @param  user
     *         The user to determine whether or not they are a member of this guild.
     *
     * @return True - if this user is present in this guild.
     */
    boolean isMember(@Nonnull User user);

    /**
     * Gets the {@link net.dv8tion.jda.api.entities.Member Member} object of the currently logged in account in this guild.
     * <br>This is basically {@link net.dv8tion.jda.api.JDA#getSelfUser()} being provided to {@link #getMember(User)}.
     *
     * @return The Member object of the currently logged in account.
     */
    @Nonnull
    Member getSelfMember();

    /**
     * Gets the Guild specific {@link net.dv8tion.jda.api.entities.Member Member} object for the provided
     * {@link net.dv8tion.jda.api.entities.User User}.
     * <br>If the user is not in this guild, {@code null} is returned.
     *
     * <p>This will only check cached members!
     *
     * @param  user
     *         The {@link net.dv8tion.jda.api.entities.User User} which to retrieve a related Member object for.
     *
     * @throws java.lang.IllegalArgumentException
     *         If the provided user is null
     *
     * @return Possibly-null {@link net.dv8tion.jda.api.entities.Member Member} for the related {@link net.dv8tion.jda.api.entities.User User}.
     *
     * @see    #retrieveMember(User)
     */
    @Nullable
    Member getMember(@Nonnull User user);

    /**
     * Gets a {@link net.dv8tion.jda.api.entities.Member Member} object via the id of the user. The id relates to
     * {@link net.dv8tion.jda.api.entities.User#getId()}, and this method is similar to {@link JDA#getUserById(String)}
     * <br>This is more efficient that using {@link JDA#getUserById(String)} and {@link #getMember(User)}.
     * <br>If no Member in this Guild has the {@code userId} provided, this returns {@code null}.
     *
     * <p>This will only check cached members!
     *
     * @param  userId
     *         The Discord id of the User for which a Member object is requested.
     *
     * @throws java.lang.NumberFormatException
     *         If the provided {@code id} cannot be parsed by {@link Long#parseLong(String)}
     *
     * @return Possibly-null {@link net.dv8tion.jda.api.entities.Member Member} with the related {@code userId}.
     *
     * @see    #retrieveMemberById(String)
     */
    @Nullable
    default Member getMemberById(@Nonnull String userId)
    {
        return getMemberCache().getElementById(userId);
    }

    /**
     * Gets a {@link net.dv8tion.jda.api.entities.Member Member} object via the id of the user. The id relates to
     * {@link net.dv8tion.jda.api.entities.User#getIdLong()}, and this method is similar to {@link JDA#getUserById(long)}
     * <br>This is more efficient that using {@link JDA#getUserById(long)} and {@link #getMember(User)}.
     * <br>If no Member in this Guild has the {@code userId} provided, this returns {@code null}.
     *
     * <p>This will only check cached members!
     * <br>See {@link net.dv8tion.jda.api.utils.MemberCachePolicy MemberCachePolicy}
     *
     * @param  userId
     *         The Discord id of the User for which a Member object is requested.
     *
     * @return Possibly-null {@link net.dv8tion.jda.api.entities.Member Member} with the related {@code userId}.
     *
     * @see    #retrieveMemberById(long)
     */
    @Nullable
    default Member getMemberById(long userId)
    {
        return getMemberCache().getElementById(userId);
    }

    /**
     * Searches for a {@link net.dv8tion.jda.api.entities.Member} that has the matching Discord Tag.
     * <br>Format has to be in the form {@code Username#Discriminator} where the
     * username must be between 2 and 32 characters (inclusive) matching the exact casing and the discriminator
     * must be exactly 4 digits.
     * <br>This does not check the {@link net.dv8tion.jda.api.entities.Member#getNickname() nickname} of the member
     * but the username.
     *
     * <p>This will only check cached members!
     * <br>See {@link net.dv8tion.jda.api.utils.MemberCachePolicy MemberCachePolicy}
     *
     * <p>This only checks users that are in this guild. If a user exists
     * with the tag that is not available in the {@link #getMemberCache() Member-Cache} it will not be detected.
     * <br>Currently Discord does not offer a way to retrieve a user by their discord tag.
     *
     * @param  tag
     *         The Discord Tag in the format {@code Username#Discriminator}
     *
     * @throws java.lang.IllegalArgumentException
     *         If the provided tag is null or not in the described format
     *
     * @return The {@link net.dv8tion.jda.api.entities.Member} for the discord tag or null if no member has the provided tag
     *
     * @see    net.dv8tion.jda.api.JDA#getUserByTag(String)
     */
    @Nullable
    default Member getMemberByTag(@Nonnull String tag)
    {
        User user = getJDA().getUserByTag(tag);
        return user == null ? null : getMember(user);
    }

    /**
     * Searches for a {@link net.dv8tion.jda.api.entities.Member} that has the matching Discord Tag.
     * <br>Format has to be in the form {@code Username#Discriminator} where the
     * username must be between 2 and 32 characters (inclusive) matching the exact casing and the discriminator
     * must be exactly 4 digits.
     * <br>This does not check the {@link net.dv8tion.jda.api.entities.Member#getNickname() nickname} of the member
     * but the username.
     *
     * <p>This will only check cached members!
     * <br>See {@link net.dv8tion.jda.api.utils.MemberCachePolicy MemberCachePolicy}
     *
     * <p>This only checks users that are in this guild. If a user exists
     * with the tag that is not available in the {@link #getMemberCache() Member-Cache} it will not be detected.
     * <br>Currently Discord does not offer a way to retrieve a user by their discord tag.
     *
     * @param  username
     *         The name of the user
     * @param  discriminator
     *         The discriminator of the user
     *
     * @throws java.lang.IllegalArgumentException
     *         If the provided arguments are null or not in the described format
     *
     * @return The {@link net.dv8tion.jda.api.entities.Member} for the discord tag or null if no member has the provided tag
     * 
     * @see    #getMemberByTag(String) 
     */
    @Nullable
    default Member getMemberByTag(@Nonnull String username, @Nonnull String discriminator)
    {
        User user = getJDA().getUserByTag(username, discriminator);
        return user == null ? null : getMember(user);
    }

    /**
     * A list of all {@link net.dv8tion.jda.api.entities.Member Members} in this Guild.
     * <br>The Members are not provided in any particular order.
     *
     * <p>This will only check cached members!
     * <br>See {@link net.dv8tion.jda.api.utils.MemberCachePolicy MemberCachePolicy}
     *
     * <p>This copies the backing store into a list. This means every call
     * creates a new list with O(n) complexity. It is recommended to store this into
     * a local variable or use {@link #getMemberCache()} and use its more efficient
     * versions of handling these values.
     *
     * @return Immutable list of all <b>cached</b> members in this Guild.
     *
     * @see    #loadMembers()
     */
    @Nonnull
    default List<Member> getMembers()
    {
        return getMemberCache().asList();
    }

    /**
     * Gets a list of all {@link net.dv8tion.jda.api.entities.Member Members} who have the same name as the one provided.
     * <br>This compares against {@link net.dv8tion.jda.api.entities.Member#getUser()}{@link net.dv8tion.jda.api.entities.User#getName() .getName()}
     * <br>If there are no {@link net.dv8tion.jda.api.entities.Member Members} with the provided name, then this returns an empty list.
     *
     * <p>This will only check cached members!
     * <br>See {@link net.dv8tion.jda.api.utils.MemberCachePolicy MemberCachePolicy}
     *
     * @param  name
     *         The name used to filter the returned Members.
     * @param  ignoreCase
     *         Determines if the comparison ignores case when comparing. True - case insensitive.
     *
     * @throws IllegalArgumentException
     *         If the provided name is null
     *
     * @return Possibly-empty immutable list of all Members with the same name as the name provided.
     *
     * @see    #retrieveMembersByPrefix(String, int)
     */
    @Nonnull
    default List<Member> getMembersByName(@Nonnull String name, boolean ignoreCase)
    {
        return getMemberCache().getElementsByUsername(name, ignoreCase);
    }

    /**
     * Gets a list of all {@link net.dv8tion.jda.api.entities.Member Members} who have the same nickname as the one provided.
     * <br>This compares against {@link Member#getNickname()}. If a Member does not have a nickname, the comparison results as false.
     * <br>If there are no {@link net.dv8tion.jda.api.entities.Member Members} with the provided name, then this returns an empty list.
     *
     * <p>This will only check cached members!
     * <br>See {@link net.dv8tion.jda.api.utils.MemberCachePolicy MemberCachePolicy}
     *
     * @param  nickname
     *         The nickname used to filter the returned Members.
     * @param  ignoreCase
     *         Determines if the comparison ignores case when comparing. True - case insensitive.
     *
     * @return Possibly-empty immutable list of all Members with the same nickname as the nickname provided.
     *
     * @see    #retrieveMembersByPrefix(String, int)
     */
    @Nonnull
    default List<Member> getMembersByNickname(@Nullable String nickname, boolean ignoreCase)
    {
        return getMemberCache().getElementsByNickname(nickname, ignoreCase);
    }

    /**
     * Gets a list of all {@link net.dv8tion.jda.api.entities.Member Members} who have the same effective name as the one provided.
     * <br>This compares against {@link net.dv8tion.jda.api.entities.Member#getEffectiveName()}.
     * <br>If there are no {@link net.dv8tion.jda.api.entities.Member Members} with the provided name, then this returns an empty list.
     *
     * <p>This will only check cached members!
     * <br>See {@link net.dv8tion.jda.api.utils.MemberCachePolicy MemberCachePolicy}
     *
     * @param  name
     *         The name used to filter the returned Members.
     * @param  ignoreCase
     *         Determines if the comparison ignores case when comparing. True - case insensitive.
     *
     * @throws IllegalArgumentException
     *         If the provided name is null
     *
     * @return Possibly-empty immutable list of all Members with the same effective name as the name provided.
     *
     * @see    #retrieveMembersByPrefix(String, int)
     */
    @Nonnull
    default List<Member> getMembersByEffectiveName(@Nonnull String name, boolean ignoreCase)
    {
        return getMemberCache().getElementsByName(name, ignoreCase);
    }

    /**
     * Gets a list of {@link net.dv8tion.jda.api.entities.Member Members} that have all {@link net.dv8tion.jda.api.entities.Role Roles} provided.
     * <br>If there are no {@link net.dv8tion.jda.api.entities.Member Members} with all provided roles, then this returns an empty list.
     *
     * <p>This will only check cached members!
     * <br>See {@link net.dv8tion.jda.api.utils.MemberCachePolicy MemberCachePolicy}
     *
     * @param  roles
     *         The {@link net.dv8tion.jda.api.entities.Role Roles} that a {@link net.dv8tion.jda.api.entities.Member Member}
     *         must have to be included in the returned list.
     *
     * @throws java.lang.IllegalArgumentException
     *         If a provided {@link net.dv8tion.jda.api.entities.Role Role} is from a different guild or null.
     *
     * @return Possibly-empty immutable list of Members with all provided Roles.
     */
    @Nonnull
    default List<Member> getMembersWithRoles(@Nonnull Role... roles)
    {
        return getMemberCache().getElementsWithRoles(roles);
    }

    /**
     * Gets a list of {@link net.dv8tion.jda.api.entities.Member Members} that have all provided {@link net.dv8tion.jda.api.entities.Role Roles}.
     * <br>If there are no {@link net.dv8tion.jda.api.entities.Member Members} with all provided roles, then this returns an empty list.
     *
     * <p>This will only check cached members!
     * <br>See {@link net.dv8tion.jda.api.utils.MemberCachePolicy MemberCachePolicy}
     *
     * @param  roles
     *         The {@link net.dv8tion.jda.api.entities.Role Roles} that a {@link net.dv8tion.jda.api.entities.Member Member}
     *         must have to be included in the returned list.
     *
     * @throws java.lang.IllegalArgumentException
     *         If a provided {@link net.dv8tion.jda.api.entities.Role Role} is from a different guild or null.
     *
     * @return Possibly-empty immutable list of Members with all provided Roles.
     */
    @Nonnull
    default List<Member> getMembersWithRoles(@Nonnull Collection<Role> roles)
    {
        return getMemberCache().getElementsWithRoles(roles);
    }

    /**
     * {@link net.dv8tion.jda.api.utils.cache.MemberCacheView MemberCacheView} for all cached
     * {@link net.dv8tion.jda.api.entities.Member Members} of this Guild.
     *
     * <p>This will only provide cached members!
     * <br>See {@link net.dv8tion.jda.api.utils.MemberCachePolicy MemberCachePolicy}
     *
     * @return {@link net.dv8tion.jda.api.utils.cache.MemberCacheView MemberCacheView}
     *
     * @see    #loadMembers()
     */
    @Nonnull
    MemberCacheView getMemberCache();

    /**
     * Get {@link net.dv8tion.jda.api.entities.GuildChannel GuildChannel} for the provided ID.
     * <br>This checks if any of the channel types in this guild have the provided ID and returns the first match.
     *
     * <br>To get more specific channel types you can use one of the following:
     * <ul>
     *     <li>{@link #getTextChannelById(String)}</li>
     *     <li>{@link #getVoiceChannelById(String)}</li>
     *     <li>{@link #getStoreChannelById(String)}</li>
     *     <li>{@link #getCategoryById(String)}</li>
     * </ul>
     *
     * @param  id
     *         The ID of the channel
     *
     * @throws java.lang.IllegalArgumentException
     *         If the provided ID is null
     * @throws java.lang.NumberFormatException
     *         If the provided ID is not a snowflake
     *
     * @return The GuildChannel or null
     */
    @Nullable
    default GuildChannel getGuildChannelById(@Nonnull String id)
    {
        return getGuildChannelById(MiscUtil.parseSnowflake(id));
    }

    /**
     * Get {@link net.dv8tion.jda.api.entities.GuildChannel GuildChannel} for the provided ID.
     * <br>This checks if any of the channel types in this guild have the provided ID and returns the first match.
     *
     * <br>To get more specific channel types you can use one of the following:
     * <ul>
     *     <li>{@link #getTextChannelById(long)}</li>
     *     <li>{@link #getVoiceChannelById(long)}</li>
     *     <li>{@link #getStoreChannelById(long)}</li>
     *     <li>{@link #getCategoryById(long)}</li>
     * </ul>
     *
     * @param  id
     *         The ID of the channel
     *
     * @return The GuildChannel or null
     */
    @Nullable
    default GuildChannel getGuildChannelById(long id)
    {
        GuildChannel channel = getTextChannelById(id);
        if (channel == null)
            channel = getVoiceChannelById(id);
        if (channel == null)
            channel = getStoreChannelById(id);
        if (channel == null)
            channel = getCategoryById(id);
        return channel;
    }

    /**
     * Get {@link net.dv8tion.jda.api.entities.GuildChannel GuildChannel} for the provided ID.
     *
     * <br>This is meant for systems that use a dynamic {@link net.dv8tion.jda.api.entities.ChannelType} and can
     * profit from a simple function to get the channel instance.
     * To get more specific channel types you can use one of the following:
     * <ul>
     *     <li>{@link #getTextChannelById(String)}</li>
     *     <li>{@link #getVoiceChannelById(String)}</li>
     *     <li>{@link #getStoreChannelById(String)}</li>
     *     <li>{@link #getCategoryById(String)}</li>
     * </ul>
     *
     * @param  type
     *         The {@link net.dv8tion.jda.api.entities.ChannelType}
     * @param  id
     *         The ID of the channel
     *
     * @throws java.lang.IllegalArgumentException
     *         If the provided ID is null
     * @throws java.lang.NumberFormatException
     *         If the provided ID is not a snowflake
     *
     * @return The GuildChannel or null
     */
    @Nullable
    default GuildChannel getGuildChannelById(@Nonnull ChannelType type, @Nonnull String id)
    {
        return getGuildChannelById(type, MiscUtil.parseSnowflake(id));
    }

    /**
     * Get {@link net.dv8tion.jda.api.entities.GuildChannel GuildChannel} for the provided ID.
     *
     * <br>This is meant for systems that use a dynamic {@link net.dv8tion.jda.api.entities.ChannelType} and can
     * profit from a simple function to get the channel instance.
     * To get more specific channel types you can use one of the following:
     * <ul>
     *     <li>{@link #getTextChannelById(long)}</li>
     *     <li>{@link #getVoiceChannelById(long)}</li>
     *     <li>{@link #getStoreChannelById(long)}</li>
     *     <li>{@link #getCategoryById(long)}</li>
     * </ul>
     *
     * @param  type
     *         The {@link net.dv8tion.jda.api.entities.ChannelType}
     * @param  id
     *         The ID of the channel
     *
     * @return The GuildChannel or null
     */
    @Nullable
    default GuildChannel getGuildChannelById(@Nonnull ChannelType type, long id)
    {
        Checks.notNull(type, "ChannelType");
        switch (type)
        {
            case TEXT:
                return getTextChannelById(id);
            case VOICE:
                return getVoiceChannelById(id);
            case STORE:
                return getStoreChannelById(id);
            case CATEGORY:
                return getCategoryById(id);
        }
        return null;
    }

    /**
     * Gets the {@link net.dv8tion.jda.api.entities.Category Category} from this guild that matches the provided id.
     * This method is similar to {@link net.dv8tion.jda.api.JDA#getCategoryById(String)}, but it only checks in this
     * specific Guild. <br>If there is no matching {@link net.dv8tion.jda.api.entities.Category Category} this returns
     * {@code null}.
     *
     * @param  id
     *         The snowflake ID of the wanted Category
     *
     * @throws java.lang.IllegalArgumentException
     *         If the provided ID is not a valid {@code long}
     *
     * @return Possibly-null {@link net.dv8tion.jda.api.entities.Category Category} for the provided ID.
     */
    @Nullable
    default Category getCategoryById(@Nonnull String id)
    {
        return getCategoryCache().getElementById(id);
    }

    /**
     * Gets the {@link net.dv8tion.jda.api.entities.Category Category} from this guild that matches the provided id.
     * This method is similar to {@link net.dv8tion.jda.api.JDA#getCategoryById(String)}, but it only checks in this
     * specific Guild. <br>If there is no matching {@link net.dv8tion.jda.api.entities.Category Category} this returns
     * {@code null}.
     *
     * @param  id
     *         The snowflake ID of the wanted Category
     *
     * @return Possibly-null {@link net.dv8tion.jda.api.entities.Category Category} for the provided ID.
     */
    @Nullable
    default Category getCategoryById(long id)
    {
        return getCategoryCache().getElementById(id);
    }

    /**
     * Gets all {@link net.dv8tion.jda.api.entities.Category Categories} in this {@link net.dv8tion.jda.api.entities.Guild Guild}.
     * <br>The returned categories will be sorted according to their position.
     *
     * <p>This copies the backing store into a list. This means every call
     * creates a new list with O(n) complexity. It is recommended to store this into
     * a local variable or use {@link #getCategoryCache()} and use its more efficient
     * versions of handling these values.
     *
     * @return An immutable list of all {@link net.dv8tion.jda.api.entities.Category Categories} in this Guild.
     */
    @Nonnull
    default List<Category> getCategories()
    {
        return getCategoryCache().asList();
    }

    /**
     * Gets a list of all {@link net.dv8tion.jda.api.entities.Category Categories} in this Guild that have the same
     * name as the one provided. <br>If there are no matching categories this will return an empty list.
     *
     * @param  name
     *         The name to check
     * @param  ignoreCase
     *         Whether to ignore case on name checking
     *
     * @throws java.lang.IllegalArgumentException
     *         If the provided name is {@code null}
     *
     * @return Immutable list of all categories matching the provided name
     */
    @Nonnull
    default List<Category> getCategoriesByName(@Nonnull String name, boolean ignoreCase)
    {
        return getCategoryCache().getElementsByName(name, ignoreCase);
    }

    /**
     * Sorted {@link net.dv8tion.jda.api.utils.cache.SnowflakeCacheView SnowflakeCacheView} of
     * all cached {@link net.dv8tion.jda.api.entities.Category Categories} of this Guild.
     * <br>Categories are sorted according to their position.
     *
     * @return {@link net.dv8tion.jda.api.utils.cache.SortedSnowflakeCacheView SortedSnowflakeCacheView}
     */
    @Nonnull
    SortedSnowflakeCacheView<Category> getCategoryCache();

    /**
     * Gets a {@link net.dv8tion.jda.api.entities.StoreChannel StoreChannel} from this guild that has the same id as the
     * one provided. This method is similar to {@link net.dv8tion.jda.api.JDA#getStoreChannelById(String)}, but it only
     * checks this specific Guild for a StoreChannel.
     * <br>If there is no {@link net.dv8tion.jda.api.entities.StoreChannel StoreChannel} with an id that matches the provided
     * one, then this returns {@code null}.
     *
     * @param  id
     *         The id of the {@link net.dv8tion.jda.api.entities.StoreChannel StoreChannel}.
     *
     * @throws java.lang.NumberFormatException
     *         If the provided {@code id} cannot be parsed by {@link Long#parseLong(String)}
     *
     * @return Possibly-null {@link net.dv8tion.jda.api.entities.StoreChannel StoreChannel} with matching id.
     *
     * @since  4.0.0
     */
    @Nullable
    default StoreChannel getStoreChannelById(@Nonnull String id)
    {
        return getStoreChannelCache().getElementById(id);
    }

    /**
     * Gets a {@link net.dv8tion.jda.api.entities.StoreChannel StoreChannel} from this guild that has the same id as the
     * one provided. This method is similar to {@link net.dv8tion.jda.api.JDA#getStoreChannelById(long)}, but it only
     * checks this specific Guild for a StoreChannel.
     * <br>If there is no {@link net.dv8tion.jda.api.entities.StoreChannel StoreChannel} with an id that matches the provided
     * one, then this returns {@code null}.
     *
     * @param  id
     *         The id of the {@link net.dv8tion.jda.api.entities.StoreChannel StoreChannel}.
     *
     * @return Possibly-null {@link net.dv8tion.jda.api.entities.StoreChannel StoreChannel} with matching id.
     *
     * @since  4.0.0
     */
    @Nullable
    default StoreChannel getStoreChannelById(long id)
    {
        return getStoreChannelCache().getElementById(id);
    }

    /**
     * Gets all {@link net.dv8tion.jda.api.entities.StoreChannel StoreChannels} in this {@link net.dv8tion.jda.api.entities.Guild Guild}.
     * <br>The channels returned will be sorted according to their position.
     *
     * <p>This copies the backing store into a list. This means every call
     * creates a new list with O(n) complexity. It is recommended to store this into
     * a local variable or use {@link #getStoreChannelCache()} and use its more efficient
     * versions of handling these values.
     *
     * @return An immutable List of all {@link net.dv8tion.jda.api.entities.StoreChannel StoreChannel} in this Guild.
     *
     * @since  4.0.0
     */
    @Nonnull
    default List<StoreChannel> getStoreChannels()
    {
        return getStoreChannelCache().asList();
    }

    /**
     * Gets a list of all {@link net.dv8tion.jda.api.entities.StoreChannel StoreChannels} in this Guild that have the same
     * name as the one provided.
     * <br>If there are no {@link net.dv8tion.jda.api.entities.StoreChannel StoreChannels} with the provided name, then this returns an empty list.
     *
     * @param  name
     *         The name used to filter the returned {@link net.dv8tion.jda.api.entities.StoreChannel StoreChannels}.
     * @param  ignoreCase
     *         Determines if the comparison ignores case when comparing. True - case insensitive.
     *
     * @return Possibly-empty immutable list of all StoreChannels with names that match the provided name.
     *
     * @since  4.0.0
     */
    @Nonnull
    default List<StoreChannel> getStoreChannelsByName(@Nonnull String name, boolean ignoreCase)
    {
        return getStoreChannelCache().getElementsByName(name, ignoreCase);
    }

    /**
     * Sorted {@link net.dv8tion.jda.api.utils.cache.SnowflakeCacheView SnowflakeCacheView} of
     * all cached {@link net.dv8tion.jda.api.entities.StoreChannel StoreChannels} of this Guild.
     * <br>TextChannels are sorted according to their position.
     *
     * @return {@link net.dv8tion.jda.api.utils.cache.SortedSnowflakeCacheView SortedSnowflakeCacheView}
     *
     * @since  4.0.0
     */
    @Nonnull
    SortedSnowflakeCacheView<StoreChannel> getStoreChannelCache();

    /**
     * Gets a {@link net.dv8tion.jda.api.entities.TextChannel TextChannel} from this guild that has the same id as the
     * one provided. This method is similar to {@link net.dv8tion.jda.api.JDA#getTextChannelById(String)}, but it only
     * checks this specific Guild for a TextChannel.
     * <br>If there is no {@link net.dv8tion.jda.api.entities.TextChannel TextChannel} with an id that matches the provided
     * one, then this returns {@code null}.
     *
     * @param  id
     *         The id of the {@link net.dv8tion.jda.api.entities.TextChannel TextChannel}.
     *
     * @throws java.lang.NumberFormatException
     *         If the provided {@code id} cannot be parsed by {@link Long#parseLong(String)}
     *
     * @return Possibly-null {@link net.dv8tion.jda.api.entities.TextChannel TextChannel} with matching id.
     */
    @Nullable
    default TextChannel getTextChannelById(@Nonnull String id)
    {
        return getTextChannelCache().getElementById(id);
    }

    /**
     * Gets a {@link net.dv8tion.jda.api.entities.TextChannel TextChannel} from this guild that has the same id as the
     * one provided. This method is similar to {@link net.dv8tion.jda.api.JDA#getTextChannelById(long)}, but it only
     * checks this specific Guild for a TextChannel.
     * <br>If there is no {@link net.dv8tion.jda.api.entities.TextChannel TextChannel} with an id that matches the provided
     * one, then this returns {@code null}.
     *
     * @param  id
     *         The id of the {@link net.dv8tion.jda.api.entities.TextChannel TextChannel}.
     *
     * @return Possibly-null {@link net.dv8tion.jda.api.entities.TextChannel TextChannel} with matching id.
     */
    @Nullable
    default TextChannel getTextChannelById(long id)
    {
        return getTextChannelCache().getElementById(id);
    }

    /**
     * Gets all {@link net.dv8tion.jda.api.entities.TextChannel TextChannels} in this {@link net.dv8tion.jda.api.entities.Guild Guild}.
     * <br>The channels returned will be sorted according to their position.
     *
     * <p>This copies the backing store into a list. This means every call
     * creates a new list with O(n) complexity. It is recommended to store this into
     * a local variable or use {@link #getTextChannelCache()} and use its more efficient
     * versions of handling these values.
     *
     * @return An immutable List of all {@link net.dv8tion.jda.api.entities.TextChannel TextChannels} in this Guild.
     */
    @Nonnull
    default List<TextChannel> getTextChannels()
    {
        return getTextChannelCache().asList();
    }

    /**
     * Gets a list of all {@link net.dv8tion.jda.api.entities.TextChannel TextChannels} in this Guild that have the same
     * name as the one provided.
     * <br>If there are no {@link net.dv8tion.jda.api.entities.TextChannel TextChannels} with the provided name, then this returns an empty list.
     *
     * @param  name
     *         The name used to filter the returned {@link net.dv8tion.jda.api.entities.TextChannel TextChannels}.
     * @param  ignoreCase
     *         Determines if the comparison ignores case when comparing. True - case insensitive.
     *
     * @return Possibly-empty immutable list of all TextChannels names that match the provided name.
     */
    @Nonnull
    default List<TextChannel> getTextChannelsByName(@Nonnull String name, boolean ignoreCase)
    {
        return getTextChannelCache().getElementsByName(name, ignoreCase);
    }

    /**
     * Sorted {@link net.dv8tion.jda.api.utils.cache.SnowflakeCacheView SnowflakeCacheView} of
     * all cached {@link net.dv8tion.jda.api.entities.TextChannel TextChannels} of this Guild.
     * <br>TextChannels are sorted according to their position.
     *
     * @return {@link net.dv8tion.jda.api.utils.cache.SortedSnowflakeCacheView SortedSnowflakeCacheView}
     */
    @Nonnull
    SortedSnowflakeCacheView<TextChannel> getTextChannelCache();

    /**
     * Gets a {@link net.dv8tion.jda.api.entities.VoiceChannel VoiceChannel} from this guild that has the same id as the
     * one provided. This method is similar to {@link net.dv8tion.jda.api.JDA#getVoiceChannelById(String)}, but it only
     * checks this specific Guild for a VoiceChannel.
     * <br>If there is no {@link net.dv8tion.jda.api.entities.VoiceChannel VoiceChannel} with an id that matches the provided
     * one, then this returns {@code null}.
     *
     * @param  id
     *         The id of the {@link net.dv8tion.jda.api.entities.VoiceChannel VoiceChannel}.
     *
     * @throws java.lang.NumberFormatException
     *         If the provided {@code id} cannot be parsed by {@link Long#parseLong(String)}
     *
     * @return Possibly-null {@link net.dv8tion.jda.api.entities.VoiceChannel VoiceChannel} with matching id.
     */
    @Nullable
    default VoiceChannel getVoiceChannelById(@Nonnull String id)
    {
        return getVoiceChannelCache().getElementById(id);
    }

    /**
     * Gets a {@link net.dv8tion.jda.api.entities.VoiceChannel VoiceChannel} from this guild that has the same id as the
     * one provided. This method is similar to {@link net.dv8tion.jda.api.JDA#getVoiceChannelById(long)}, but it only
     * checks this specific Guild for a VoiceChannel.
     * <br>If there is no {@link net.dv8tion.jda.api.entities.VoiceChannel VoiceChannel} with an id that matches the provided
     * one, then this returns {@code null}.
     *
     * @param  id
     *         The id of the {@link net.dv8tion.jda.api.entities.VoiceChannel VoiceChannel}.
     *
     * @return Possibly-null {@link net.dv8tion.jda.api.entities.VoiceChannel VoiceChannel} with matching id.
     */
    @Nullable
    default VoiceChannel getVoiceChannelById(long id)
    {
        return getVoiceChannelCache().getElementById(id);
    }

    /**
     * Gets all {@link net.dv8tion.jda.api.entities.VoiceChannel VoiceChannels} in this {@link net.dv8tion.jda.api.entities.Guild Guild}.
     * <br>The channels returned will be sorted according to their position.
     *
     * <p>This copies the backing store into a list. This means every call
     * creates a new list with O(n) complexity. It is recommended to store this into
     * a local variable or use {@link #getVoiceChannelCache()} and use its more efficient
     * versions of handling these values.
     *
     * @return An immutable List of {@link net.dv8tion.jda.api.entities.VoiceChannel VoiceChannels}.
     */
    @Nonnull
    default List<VoiceChannel> getVoiceChannels()
    {
        return getVoiceChannelCache().asList();
    }

    /**
     * Gets a list of all {@link net.dv8tion.jda.api.entities.VoiceChannel VoiceChannels} in this Guild that have the same
     * name as the one provided.
     * <br>If there are no {@link net.dv8tion.jda.api.entities.VoiceChannel VoiceChannels} with the provided name, then this returns an empty list.
     *
     * @param  name
     *         The name used to filter the returned {@link net.dv8tion.jda.api.entities.VoiceChannel VoiceChannels}.
     * @param  ignoreCase
     *         Determines if the comparison ignores case when comparing. True - case insensitive.
     *
     * @return Possibly-empty immutable list of all VoiceChannel names that match the provided name.
     */
    @Nonnull
    default List<VoiceChannel> getVoiceChannelsByName(@Nonnull String name, boolean ignoreCase)
    {
        return getVoiceChannelCache().getElementsByName(name, ignoreCase);
    }

    /**
     * Sorted {@link net.dv8tion.jda.api.utils.cache.SnowflakeCacheView SnowflakeCacheView} of
     * all cached {@link net.dv8tion.jda.api.entities.VoiceChannel VoiceChannels} of this Guild.
     * <br>VoiceChannels are sorted according to their position.
     *
     * @return {@link net.dv8tion.jda.api.utils.cache.SortedSnowflakeCacheView SortedSnowflakeCacheView}
     */
    @Nonnull
    SortedSnowflakeCacheView<VoiceChannel> getVoiceChannelCache();

    /**
     * Populated list of {@link GuildChannel channels} for this guild.
     * This includes all types of channels, such as category/voice/text.
     * <br>This includes hidden channels by default.
     *
     * <p>The returned list is ordered in the same fashion as it would be by the official discord client.
     * <ol>
     *     <li>TextChannel and StoreChannel without parent</li>
     *     <li>VoiceChannel without parent</li>
     *     <li>Categories
     *         <ol>
     *             <li>TextChannel and StoreChannel with category as parent</li>
     *             <li>VoiceChannel with category as parent</li>
     *         </ol>
     *     </li>
     * </ol>
     *
     * @return Immutable list of channels for this guild
     *
     * @see    #getChannels(boolean)
     */
    @Nonnull
    default List<GuildChannel> getChannels()
    {
        return getChannels(true);
    }

    /**
     * Populated list of {@link GuildChannel channels} for this guild.
     * This includes all types of channels, such as category/voice/text.
     *
     * <p>The returned list is ordered in the same fashion as it would be by the official discord client.
     * <ol>
     *     <li>TextChannel and StoreChannel without parent</li>
     *     <li>VoiceChannel without parent</li>
     *     <li>Categories
     *         <ol>
     *             <li>TextChannel and StoreChannel with category as parent</li>
     *             <li>VoiceChannel with category as parent</li>
     *         </ol>
     *     </li>
     * </ol>
     *
     *
     * @param  includeHidden
     *         Whether to include channels with denied {@link Permission#VIEW_CHANNEL View Channel Permission}
     *
     * @return Immutable list of channels for this guild
     *
     * @see    #getChannels()
     */
    @Nonnull
    List<GuildChannel> getChannels(boolean includeHidden);

    /**
     * Gets a {@link net.dv8tion.jda.api.entities.Role Role} from this guild that has the same id as the
     * one provided.
     * <br>If there is no {@link net.dv8tion.jda.api.entities.Role Role} with an id that matches the provided
     * one, then this returns {@code null}.
     *
     * @param  id
     *         The id of the {@link net.dv8tion.jda.api.entities.Role Role}.
     *
     * @throws java.lang.NumberFormatException
     *         If the provided {@code id} cannot be parsed by {@link Long#parseLong(String)}
     *
     * @return Possibly-null {@link net.dv8tion.jda.api.entities.Role Role} with matching id.
     */
    @Nullable
    default Role getRoleById(@Nonnull String id)
    {
        return getRoleCache().getElementById(id);
    }

    /**
     * Gets a {@link net.dv8tion.jda.api.entities.Role Role} from this guild that has the same id as the
     * one provided.
     * <br>If there is no {@link net.dv8tion.jda.api.entities.Role Role} with an id that matches the provided
     * one, then this returns {@code null}.
     *
     * @param  id
     *         The id of the {@link net.dv8tion.jda.api.entities.Role Role}.
     *
     * @return Possibly-null {@link net.dv8tion.jda.api.entities.Role Role} with matching id.
     */
    @Nullable
    default Role getRoleById(long id)
    {
        return getRoleCache().getElementById(id);
    }

    /**
     * Gets all {@link net.dv8tion.jda.api.entities.Role Roles} in this {@link net.dv8tion.jda.api.entities.Guild Guild}.
     * <br>The roles returned will be sorted according to their position. The highest role being at index 0
     * and the lowest at the last index.
     *
     * <p>This copies the backing store into a list. This means every call
     * creates a new list with O(n) complexity. It is recommended to store this into
     * a local variable or use {@link #getRoleCache()} and use its more efficient
     * versions of handling these values.
     *
     * @return An immutable List of {@link net.dv8tion.jda.api.entities.Role Roles}.
     */
    @Nonnull
    default List<Role> getRoles()
    {
        return getRoleCache().asList();
    }

    /**
     * Gets a list of all {@link net.dv8tion.jda.api.entities.Role Roles} in this Guild that have the same
     * name as the one provided.
     * <br>If there are no {@link net.dv8tion.jda.api.entities.Role Roles} with the provided name, then this returns an empty list.
     *
     * @param  name
     *         The name used to filter the returned {@link net.dv8tion.jda.api.entities.Role Roles}.
     * @param  ignoreCase
     *         Determines if the comparison ignores case when comparing. True - case insensitive.
     *
     * @return Possibly-empty immutable list of all Role names that match the provided name.
     */
    @Nonnull
    default List<Role> getRolesByName(@Nonnull String name, boolean ignoreCase)
    {
        return getRoleCache().getElementsByName(name, ignoreCase);
    }

    /**
     * Looks up a role which is the integration role for a bot.
     * <br>These roles are created when the bot requested a list of permission in the authorization URL.
     *
     * <p>To check whether a role is a bot role you can use {@code role.getTags().isBot()} and you can use
     * {@link Role.RoleTags#getBotIdLong()} to check which bot it applies to.
     *
     * <p>This requires {@link net.dv8tion.jda.api.utils.cache.CacheFlag#ROLE_TAGS CacheFlag.ROLE_TAGS} to be enabled.
     * See {@link net.dv8tion.jda.api.JDABuilder#enableCache(CacheFlag, CacheFlag...) JDABuilder.enableCache(...)}.
     *
     * @param  userId
     *         The user id of the bot
     *
     * @return The bot role, or null if no role matches
     */
    @Nullable
    default Role getRoleByBot(long userId)
    {
        return getRoleCache().applyStream(stream ->
            stream.filter(role -> role.getTags().getBotIdLong() == userId)
                  .findFirst()
                  .orElse(null)
        );
    }

    /**
     * Looks up a role which is the integration role for a bot.
     * <br>These roles are created when the bot requested a list of permission in the authorization URL.
     *
     * <p>To check whether a role is a bot role you can use {@code role.getTags().isBot()} and you can use
     * {@link Role.RoleTags#getBotIdLong()} to check which bot it applies to.
     *
     * <p>This requires {@link net.dv8tion.jda.api.utils.cache.CacheFlag#ROLE_TAGS CacheFlag.ROLE_TAGS} to be enabled.
     * See {@link net.dv8tion.jda.api.JDABuilder#enableCache(CacheFlag, CacheFlag...) JDABuilder.enableCache(...)}.
     *
     * @param  userId
     *         The user id of the bot
     *
     * @throws IllegalArgumentException
     *         If the userId is null or not a valid snowflake
     *
     * @return The bot role, or null if no role matches
     */
    @Nullable
    default Role getRoleByBot(@Nonnull String userId)
    {
        return getRoleByBot(MiscUtil.parseSnowflake(userId));
    }

    /**
     * Looks up a role which is the integration role for a bot.
     * <br>These roles are created when the bot requested a list of permission in the authorization URL.
     *
     * <p>To check whether a role is a bot role you can use {@code role.getTags().isBot()} and you can use
     * {@link Role.RoleTags#getBotIdLong()} to check which bot it applies to.
     *
     * <p>This requires {@link net.dv8tion.jda.api.utils.cache.CacheFlag#ROLE_TAGS CacheFlag.ROLE_TAGS} to be enabled.
     * See {@link net.dv8tion.jda.api.JDABuilder#enableCache(CacheFlag, CacheFlag...) JDABuilder.enableCache(...)}.
     *
     * @param  user
     *         The bot user
     *
     * @throws IllegalArgumentException
     *         If null is provided
     *
     * @return The bot role, or null if no role matches
     */
    @Nullable
    default Role getRoleByBot(@Nonnull User user)
    {
        Checks.notNull(user, "User");
        return getRoleByBot(user.getIdLong());
    }

    /**
     * Looks up the role which is the integration role for the currently connected bot (self-user).
     * <br>These roles are created when the bot requested a list of permission in the authorization URL.
     *
     * <p>To check whether a role is a bot role you can use {@code role.getTags().isBot()} and you can use
     * {@link Role.RoleTags#getBotIdLong()} to check which bot it applies to.
     *
     * <p>This requires {@link net.dv8tion.jda.api.utils.cache.CacheFlag#ROLE_TAGS CacheFlag.ROLE_TAGS} to be enabled.
     * See {@link net.dv8tion.jda.api.JDABuilder#enableCache(CacheFlag, CacheFlag...) JDABuilder.enableCache(...)}.
     *
     * @return The bot role, or null if no role matches
     */
    @Nullable
    default Role getBotRole()
    {
        return getRoleByBot(getJDA().getSelfUser());
    }

    /**
     * Looks up the role which is the booster role of this guild.
     * <br>These roles are created when the first user boosts this guild.
     *
     * <p>To check whether a role is a booster role you can use {@code role.getTags().isBoost()}.
     *
     * <p>This requires {@link net.dv8tion.jda.api.utils.cache.CacheFlag#ROLE_TAGS CacheFlag.ROLE_TAGS} to be enabled.
     * See {@link net.dv8tion.jda.api.JDABuilder#enableCache(CacheFlag, CacheFlag...) JDABuilder.enableCache(...)}.
     *
     * @return The boost role, or null if no role matches
     */
    @Nullable
    default Role getBoostRole()
    {
        return getRoleCache().applyStream(stream ->
            stream.filter(role -> role.getTags().isBoost())
                  .findFirst()
                  .orElse(null)
        );
    }

    /**
     * Sorted {@link net.dv8tion.jda.api.utils.cache.SnowflakeCacheView SnowflakeCacheView} of
     * all cached {@link net.dv8tion.jda.api.entities.Role Roles} of this Guild.
     * <br>Roles are sorted according to their position.
     *
     * @return {@link net.dv8tion.jda.api.utils.cache.SortedSnowflakeCacheView SortedSnowflakeCacheView}
     */
    @Nonnull
    SortedSnowflakeCacheView<Role> getRoleCache();

    /**
     * Gets an {@link net.dv8tion.jda.api.entities.Emote Emote} from this guild that has the same id as the
     * one provided.
     * <br>If there is no {@link net.dv8tion.jda.api.entities.Emote Emote} with an id that matches the provided
     * one, then this returns {@code null}.
     *
     * <p><b>Unicode emojis are not included as {@link net.dv8tion.jda.api.entities.Emote Emote}!</b>
     *
     * <p>This requires the {@link net.dv8tion.jda.api.utils.cache.CacheFlag#EMOTE CacheFlag.EMOTE} to be enabled!
     *
     * @param  id
     *         the emote id
     *
     * @throws java.lang.NumberFormatException
     *         If the provided {@code id} cannot be parsed by {@link Long#parseLong(String)}
     *
     * @return An Emote matching the specified Id.
     *
     * @see    #retrieveEmoteById(String)
     */
    @Nullable
    default Emote getEmoteById(@Nonnull String id)
    {
        return getEmoteCache().getElementById(id);
    }

    /**
     * Gets an {@link net.dv8tion.jda.api.entities.Emote Emote} from this guild that has the same id as the
     * one provided.
     * <br>If there is no {@link net.dv8tion.jda.api.entities.Emote Emote} with an id that matches the provided
     * one, then this returns {@code null}.
     *
     * <p><b>Unicode emojis are not included as {@link net.dv8tion.jda.api.entities.Emote Emote}!</b>
     *
     * <p>This requires the {@link net.dv8tion.jda.api.utils.cache.CacheFlag#EMOTE CacheFlag.EMOTE} to be enabled!
     *
     * @param  id
     *         the emote id
     *
     * @return An Emote matching the specified Id.
     *
     * @see    #retrieveEmoteById(long)
     */
    @Nullable
    default Emote getEmoteById(long id)
    {
        return getEmoteCache().getElementById(id);
    }

    /**
     * Gets all custom {@link net.dv8tion.jda.api.entities.Emote Emotes} belonging to this {@link net.dv8tion.jda.api.entities.Guild Guild}.
     * <br>Emotes are not ordered in any specific way in the returned list.
     *
     * <p><b>Unicode emojis are not included as {@link net.dv8tion.jda.api.entities.Emote Emote}!</b>
     *
     * <p>This copies the backing store into a list. This means every call
     * creates a new list with O(n) complexity. It is recommended to store this into
     * a local variable or use {@link #getEmoteCache()} and use its more efficient
     * versions of handling these values.
     *
     * <p>This requires the {@link net.dv8tion.jda.api.utils.cache.CacheFlag#EMOTE CacheFlag.EMOTE} to be enabled!
     *
     * @return An immutable List of {@link net.dv8tion.jda.api.entities.Emote Emotes}.
     *
     * @see    #retrieveEmotes()
     */
    @Nonnull
    default List<Emote> getEmotes()
    {
        return getEmoteCache().asList();
    }

    /**
     * Gets a list of all {@link net.dv8tion.jda.api.entities.Emote Emotes} in this Guild that have the same
     * name as the one provided.
     * <br>If there are no {@link net.dv8tion.jda.api.entities.Emote Emotes} with the provided name, then this returns an empty list.
     *
     * <p><b>Unicode emojis are not included as {@link net.dv8tion.jda.api.entities.Emote Emote}!</b>
     *
     * <p>This requires the {@link net.dv8tion.jda.api.utils.cache.CacheFlag#EMOTE CacheFlag.EMOTE} to be enabled!
     *
     * @param  name
     *         The name used to filter the returned {@link net.dv8tion.jda.api.entities.Emote Emotes}. Without colons.
     * @param  ignoreCase
     *         Determines if the comparison ignores case when comparing. True - case insensitive.
     *
     * @return Possibly-empty immutable list of all Emotes that match the provided name.
     */
    @Nonnull
    default List<Emote> getEmotesByName(@Nonnull String name, boolean ignoreCase)
    {
        return getEmoteCache().getElementsByName(name, ignoreCase);
    }

    /**
     * {@link net.dv8tion.jda.api.utils.cache.SnowflakeCacheView SnowflakeCacheView} of
     * all cached {@link net.dv8tion.jda.api.entities.Emote Emotes} of this Guild.
     * <br>This will be empty if {@link net.dv8tion.jda.api.utils.cache.CacheFlag#EMOTE} is disabled.
     *
     * <p>This requires the {@link net.dv8tion.jda.api.utils.cache.CacheFlag#EMOTE CacheFlag.EMOTE} to be enabled!
     *
     * @return {@link net.dv8tion.jda.api.utils.cache.SnowflakeCacheView SnowflakeCacheView}
     *
     * @see    #retrieveEmotes()
     */
    @Nonnull
    SnowflakeCacheView<Emote> getEmoteCache();

    /**
     * Retrieves an immutable list of emotes together with their respective creators.
     *
     * <p>Note that {@link ListedEmote#getUser()} is only available if the currently
     * logged in account has {@link net.dv8tion.jda.api.Permission#MANAGE_EMOTES Permission.MANAGE_EMOTES}.
     *
     * @return {@link net.dv8tion.jda.api.requests.RestAction RestAction} - Type: List of {@link net.dv8tion.jda.api.entities.ListedEmote ListedEmote}
     *
     * @since  3.8.0
     */
    @Nonnull
    @CheckReturnValue
    RestAction<List<ListedEmote>> retrieveEmotes();

    /**
     * Retrieves a listed emote together with its respective creator.
     * <br><b>This does not include unicode emoji.</b>
     *
     * <p>Note that {@link ListedEmote#getUser()} is only available if the currently
     * logged in account has {@link net.dv8tion.jda.api.Permission#MANAGE_EMOTES Permission.MANAGE_EMOTES}.
     *
     * <p>Possible {@link net.dv8tion.jda.api.requests.ErrorResponse ErrorResponses} caused by
     * the returned {@link net.dv8tion.jda.api.requests.RestAction RestAction} include the following:
     * <ul>
     *     <li>{@link net.dv8tion.jda.api.requests.ErrorResponse#UNKNOWN_EMOJI UNKNOWN_EMOJI}
     *     <br>If the provided id does not correspond to an emote in this guild</li>
     * </ul>
     *
     * @param  id
     *         The emote id
     *
     * @throws IllegalArgumentException
     *         If the provided id is not a valid snowflake
     *
     * @return {@link net.dv8tion.jda.api.requests.RestAction RestAction} - Type: {@link net.dv8tion.jda.api.entities.ListedEmote ListedEmote}
     *
     * @since  3.8.0
     */
    @Nonnull
    @CheckReturnValue
    RestAction<ListedEmote> retrieveEmoteById(@Nonnull String id);

    /**
     * Retrieves a listed emote together with its respective creator.
     *
     * <p>Note that {@link ListedEmote#getUser()} is only available if the currently
     * logged in account has {@link net.dv8tion.jda.api.Permission#MANAGE_EMOTES Permission.MANAGE_EMOTES}.
     *
     * <p>Possible {@link net.dv8tion.jda.api.requests.ErrorResponse ErrorResponses} caused by
     * the returned {@link net.dv8tion.jda.api.requests.RestAction RestAction} include the following:
     * <ul>
     *     <li>{@link net.dv8tion.jda.api.requests.ErrorResponse#UNKNOWN_EMOJI UNKNOWN_EMOJI}
     *     <br>If the provided id does not correspond to an emote in this guild</li>
     * </ul>
     *
     * @param  id
     *         The emote id
     *
     * @return {@link net.dv8tion.jda.api.requests.RestAction RestAction} - Type: {@link net.dv8tion.jda.api.entities.ListedEmote ListedEmote}
     *
     * @since  3.8.0
     */
    @Nonnull
    @CheckReturnValue
    default RestAction<ListedEmote> retrieveEmoteById(long id)
    {
        return retrieveEmoteById(Long.toUnsignedString(id));
    }

    /**
     * Retrieves a listed emote together with its respective creator.
     *
     * <p>Note that {@link ListedEmote#getUser()} is only available if the currently
     * logged in account has {@link net.dv8tion.jda.api.Permission#MANAGE_EMOTES Permission.MANAGE_EMOTES}.
     *
     * <p>Possible {@link net.dv8tion.jda.api.requests.ErrorResponse ErrorResponses} caused by
     * the returned {@link net.dv8tion.jda.api.requests.RestAction RestAction} include the following:
     * <ul>
     *     <li>{@link net.dv8tion.jda.api.requests.ErrorResponse#UNKNOWN_EMOJI UNKNOWN_EMOJI}
     *     <br>If the provided emote does not correspond to an emote in this guild anymore</li>
     * </ul>
     *
     * @param  emote
     *         The emote
     *
     * @return {@link net.dv8tion.jda.api.requests.RestAction RestAction} - Type: {@link net.dv8tion.jda.api.entities.ListedEmote ListedEmote}
     *
     * @since  3.8.0
     */
    @Nonnull
    @CheckReturnValue
    default RestAction<ListedEmote> retrieveEmote(@Nonnull Emote emote)
    {
        Checks.notNull(emote, "Emote");
        if (emote.getGuild() != null)
            Checks.check(emote.getGuild().equals(this), "Emote must be from the same Guild!");

        JDA jda = getJDA();
        return new DeferredRestAction<>(jda, ListedEmote.class,
        () -> {
            if (emote instanceof ListedEmote)
            {
                ListedEmote listedEmote = (ListedEmote) emote;
                if (listedEmote.hasUser() || !getSelfMember().hasPermission(Permission.MANAGE_EMOTES))
                    return listedEmote;
            }
            return null;
        }, () -> retrieveEmoteById(emote.getId()));
    }

    /**
     * Retrieves an immutable list of the currently banned {@link net.dv8tion.jda.api.entities.User Users}.
     * <br>If you wish to ban or unban a user, use either {@link #ban(User, int) ban(User, int)} or
     * {@link #unban(User) unban(User)}.
     *
     * <p>Possible {@link net.dv8tion.jda.api.requests.ErrorResponse ErrorResponses} caused by
     * the returned {@link net.dv8tion.jda.api.requests.RestAction RestAction} include the following:
     * <ul>
     *     <li>{@link net.dv8tion.jda.api.requests.ErrorResponse#MISSING_PERMISSIONS MISSING_PERMISSIONS}
     *     <br>The ban list cannot be fetched due to a permission discrepancy</li>
     * </ul>
     *
     * @throws net.dv8tion.jda.api.exceptions.InsufficientPermissionException
     *         If the logged in account does not have the {@link net.dv8tion.jda.api.Permission#BAN_MEMBERS} permission.
     *
     * @return {@link net.dv8tion.jda.api.requests.RestAction RestAction} - Type: {@literal List<}{@link net.dv8tion.jda.api.entities.Guild.Ban Ban}{@literal >}
     *         <br>Retrieves an immutable list of all users currently banned from this Guild
     */
    @Nonnull
    @CheckReturnValue
    RestAction<List<Ban>> retrieveBanList();

    /**
     * Retrieves a {@link net.dv8tion.jda.api.entities.Guild.Ban Ban} of the provided ID
     * <br>If you wish to ban or unban a user, use either {@link #ban(String, int)} ban(id, int)} or
     * {@link #unban(String)} unban(id)}.
     *
     * <p>Possible {@link net.dv8tion.jda.api.requests.ErrorResponse ErrorResponses} caused by
     * the returned {@link net.dv8tion.jda.api.requests.RestAction RestAction} include the following:
     * <ul>
     *     <li>{@link net.dv8tion.jda.api.requests.ErrorResponse#MISSING_PERMISSIONS MISSING_PERMISSIONS}
     *     <br>The ban list cannot be fetched due to a permission discrepancy</li>
     *
     *     <li>{@link net.dv8tion.jda.api.requests.ErrorResponse#UNKNOWN_BAN UNKNOWN_BAN}
     *     <br>Either the ban was removed before finishing the task or it did not exist in the first place</li>
     * </ul>
     *
     * @param  userId
     *         the id of the banned user
     *
     * @throws net.dv8tion.jda.api.exceptions.InsufficientPermissionException
     *         If the logged in account does not have the {@link net.dv8tion.jda.api.Permission#BAN_MEMBERS} permission.
     *
     * @return {@link net.dv8tion.jda.api.requests.RestAction RestAction} - Type: {@link net.dv8tion.jda.api.entities.Guild.Ban Ban}
     *         <br>An unmodifiable ban object for the user banned from this guild
     */
    @Nonnull
    @CheckReturnValue
    default RestAction<Ban> retrieveBanById(long userId)
    {
        return retrieveBanById(Long.toUnsignedString(userId));
    }

    /**
     * Retrieves a {@link net.dv8tion.jda.api.entities.Guild.Ban Ban} of the provided ID
     * <br>If you wish to ban or unban a user, use either {@link #ban(String, int) ban(id, int)} or
     * {@link #unban(String) unban(id)}.
     *
     * <p>Possible {@link net.dv8tion.jda.api.requests.ErrorResponse ErrorResponses} caused by
     * the returned {@link net.dv8tion.jda.api.requests.RestAction RestAction} include the following:
     * <ul>
     *     <li>{@link net.dv8tion.jda.api.requests.ErrorResponse#MISSING_PERMISSIONS MISSING_PERMISSIONS}
     *     <br>The ban list cannot be fetched due to a permission discrepancy</li>
     *
     *     <li>{@link net.dv8tion.jda.api.requests.ErrorResponse#UNKNOWN_BAN UNKNOWN_BAN}
     *     <br>Either the ban was removed before finishing the task or it did not exist in the first place</li>
     * </ul>
     *
     * @param  userId
     *         the id of the banned user
     *
     * @throws net.dv8tion.jda.api.exceptions.InsufficientPermissionException
     *         If the logged in account does not have the {@link net.dv8tion.jda.api.Permission#BAN_MEMBERS} permission.
     *
     * @return {@link net.dv8tion.jda.api.requests.RestAction RestAction} - Type: {@link net.dv8tion.jda.api.entities.Guild.Ban Ban}
     *         <br>An unmodifiable ban object for the user banned from this guild
     */
    @Nonnull
    @CheckReturnValue
    RestAction<Ban> retrieveBanById(@Nonnull String userId);

    /**
     * Retrieves a {@link net.dv8tion.jda.api.entities.Guild.Ban Ban} of the provided {@link net.dv8tion.jda.api.entities.User User}
     * <br>If you wish to ban or unban a user, use either {@link #ban(User, int) ban(User, int)} or
     * {@link #unban(User) unban(User)}.
     *
     * <p>Possible {@link net.dv8tion.jda.api.requests.ErrorResponse ErrorResponses} caused by
     * the returned {@link net.dv8tion.jda.api.requests.RestAction RestAction} include the following:
     * <ul>
     *     <li>{@link net.dv8tion.jda.api.requests.ErrorResponse#MISSING_PERMISSIONS MISSING_PERMISSIONS}
     *     <br>The ban list cannot be fetched due to a permission discrepancy</li>
     *
     *     <li>{@link net.dv8tion.jda.api.requests.ErrorResponse#UNKNOWN_BAN UNKNOWN_BAN}
     *     <br>Either the ban was removed before finishing the task or it did not exist in the first place</li>
     * </ul>
     *
     * @param  bannedUser
     *         the banned user
     *
     * @throws net.dv8tion.jda.api.exceptions.InsufficientPermissionException
     *         If the logged in account does not have the {@link net.dv8tion.jda.api.Permission#BAN_MEMBERS} permission.
     *
     * @return {@link net.dv8tion.jda.api.requests.RestAction RestAction} - Type: {@link net.dv8tion.jda.api.entities.Guild.Ban Ban}
     *         <br>An unmodifiable ban object for the user banned from this guild
     */
    @Nonnull
    @CheckReturnValue
    default RestAction<Ban> retrieveBan(@Nonnull User bannedUser)
    {
        Checks.notNull(bannedUser, "bannedUser");
        return retrieveBanById(bannedUser.getId());
    }

    /**
     * The method calculates the amount of Members that would be pruned if {@link #prune(int, Role...)} was executed.
     * Prunability is determined by a Member being offline for at least <i>days</i> days.
     *
     * <p>Possible {@link net.dv8tion.jda.api.requests.ErrorResponse ErrorResponses} caused by
     * the returned {@link net.dv8tion.jda.api.requests.RestAction RestAction} include the following:
     * <ul>
     *     <li>{@link net.dv8tion.jda.api.requests.ErrorResponse#MISSING_PERMISSIONS MISSING_PERMISSIONS}
     *     <br>The prune count cannot be fetched due to a permission discrepancy</li>
     * </ul>
     *
     * @param  days
     *         Minimum number of days since a member has been offline to get affected.
     *
     * @throws net.dv8tion.jda.api.exceptions.InsufficientPermissionException
     *         If the account doesn't have {@link net.dv8tion.jda.api.Permission#KICK_MEMBERS KICK_MEMBER} Permission.
     * @throws IllegalArgumentException
     *         If the provided days are less than {@code 1} or more than {@code 30}
     *
     * @return {@link net.dv8tion.jda.api.requests.RestAction RestAction} - Type: Integer
     *         <br>The amount of Members that would be affected.
     */
    @Nonnull
    @CheckReturnValue
    RestAction<Integer> retrievePrunableMemberCount(int days);

    /**
     * The @everyone {@link net.dv8tion.jda.api.entities.Role Role} of this {@link net.dv8tion.jda.api.entities.Guild Guild}.
     * <br>This role is special because its {@link net.dv8tion.jda.api.entities.Role#getPosition() position} is calculated as
     * {@code -1}. All other role positions are 0 or greater. This implies that the public role is <b>always</b> below
     * any custom roles created in this Guild. Additionally, all members of this guild are implied to have this role so
     * it is not included in the list returned by {@link net.dv8tion.jda.api.entities.Member#getRoles() Member.getRoles()}.
     * <br>The ID of this Role is the Guild's ID thus it is equivalent to using {@link #getRoleById(long) getRoleById(getIdLong())}.
     *
     * @return The @everyone {@link net.dv8tion.jda.api.entities.Role Role}
     */
    @Nonnull
    Role getPublicRole();

    /**
     * The default {@link net.dv8tion.jda.api.entities.TextChannel TextChannel} for a {@link net.dv8tion.jda.api.entities.Guild Guild}.
     * <br>This is the channel that the Discord client will default to opening when a Guild is opened for the first time when accepting an invite
     * that is not directed at a specific {@link net.dv8tion.jda.api.entities.TextChannel TextChannel}.
     *
     * <p>Note: This channel is the first channel in the guild (ordered by position) that the {@link #getPublicRole()}
     * has the {@link net.dv8tion.jda.api.Permission#MESSAGE_READ Permission.MESSAGE_READ} in.
     *
     * @return The {@link net.dv8tion.jda.api.entities.TextChannel TextChannel} representing the default channel for this guild
     */
    @Nullable
    TextChannel getDefaultChannel();

    /**
     * Returns the {@link GuildManager GuildManager} for this Guild, used to modify
     * all properties and settings of the Guild.
     * <br>You modify multiple fields in one request by chaining setters before calling {@link net.dv8tion.jda.api.requests.RestAction#queue() RestAction.queue()}.
     *
     * @throws net.dv8tion.jda.api.exceptions.InsufficientPermissionException
     *         If the currently logged in account does not have {@link net.dv8tion.jda.api.Permission#MANAGE_SERVER Permission.MANAGE_SERVER}
     *
     * @return The Manager of this Guild
     */
    @Nonnull
    GuildManager getManager();

    /**
     * A {@link PaginationAction PaginationAction} implementation
     * that allows to {@link Iterable iterate} over all {@link net.dv8tion.jda.api.audit.AuditLogEntry AuditLogEntries} of
     * this Guild.
     * <br>This iterates from the most recent action to the first logged one. (Limit 90 days into history by discord api)
     *
     * <h1>Examples</h1>
     * <pre>{@code
     * public void logBan(GuildBanEvent event) {
     *     Guild guild = event.getGuild();
     *     List<TextChannel> modLog = guild.getTextChannelsByName("mod-log", true);
     *     guild.retrieveAuditLogs()
     *          .type(ActionType.BAN) // filter by type
     *          .limit(1)
     *          .queue(list -> {
     *             if (list.isEmpty()) return;
     *             AuditLogEntry entry = list.get(0);
     *             String message = String.format("%#s banned %#s with reason %s",
     *                                            entry.getUser(), event.getUser(), entry.getReason());
     *             modLog.forEach(channel ->
     *               channel.sendMessage(message).queue()
     *             );
     *          });
     * }
     * }</pre>
     *
     * @throws net.dv8tion.jda.api.exceptions.InsufficientPermissionException
     *         If the currently logged in account
     *         does not have the permission {@link net.dv8tion.jda.api.Permission#VIEW_AUDIT_LOGS VIEW_AUDIT_LOGS}
     *
     * @return {@link AuditLogPaginationAction AuditLogPaginationAction}
     */
    @Nonnull
    @CheckReturnValue
    AuditLogPaginationAction retrieveAuditLogs();

    /**
     * Used to leave a Guild. If the currently logged in account is the owner of this guild ({@link net.dv8tion.jda.api.entities.Guild#getOwner()})
     * then ownership of the Guild needs to be transferred to a different {@link net.dv8tion.jda.api.entities.Member Member}
     * before leaving using {@link #transferOwnership(Member)}.
     *
     * @throws java.lang.IllegalStateException
     *         Thrown if the currently logged in account is the Owner of this Guild.
     *
     * @return {@link net.dv8tion.jda.api.requests.RestAction RestAction} - Type: {@link java.lang.Void}
     */
    @Nonnull
    @CheckReturnValue
    RestAction<Void> leave();

    /**
     * Used to completely delete a Guild. This can only be done if the currently logged in account is the owner of the Guild.
     * <br>If the account has MFA enabled, use {@link #delete(String)} instead to provide the MFA code.
     *
     * @throws net.dv8tion.jda.api.exceptions.PermissionException
     *         Thrown if the currently logged in account is not the owner of this Guild.
     * @throws java.lang.IllegalStateException
     *         If the currently logged in account has MFA enabled. ({@link net.dv8tion.jda.api.entities.SelfUser#isMfaEnabled()}).
     *
     * @return {@link net.dv8tion.jda.api.requests.RestAction} - Type: {@link java.lang.Void}
     */
    @Nonnull
    @CheckReturnValue
    RestAction<Void> delete();

    /**
     * Used to completely delete a guild. This can only be done if the currently logged in account is the owner of the Guild.
     * <br>This method is specifically used for when MFA is enabled on the logged in account {@link SelfUser#isMfaEnabled()}.
     * If MFA is not enabled, use {@link #delete()}.
     *
     * @param  mfaCode
     *         The Multifactor Authentication code generated by an app like
     *         <a href="https://play.google.com/store/apps/details?id=com.google.android.apps.authenticator2" target="_blank">Google Authenticator</a>.
     *         <br><b>This is not the MFA token given to you by Discord.</b> The code is typically 6 characters long.
     *
     * @throws net.dv8tion.jda.api.exceptions.PermissionException
     *         Thrown if the currently logged in account is not the owner of this Guild.
     * @throws java.lang.IllegalArgumentException
     *         If the provided {@code mfaCode} is {@code null} or empty when {@link SelfUser#isMfaEnabled()} is true.
     *
     * @return {@link net.dv8tion.jda.api.requests.RestAction} - Type: {@link java.lang.Void}
     */
    @Nonnull
    @CheckReturnValue
    RestAction<Void> delete(@Nullable String mfaCode);

    /**
     * The {@link net.dv8tion.jda.api.managers.AudioManager AudioManager} that represents the
     * audio connection for this Guild.
     * <br>If no AudioManager exists for this Guild, this will create a new one.
     * <br>This operation is synchronized on all audio managers for this JDA instance,
     * this means that calling getAudioManager() on any other guild while a thread is accessing this method may be locked.
     *
     * @throws IllegalStateException
     *         If {@link GatewayIntent#GUILD_VOICE_STATES} is disabled
     *
     * @return The AudioManager for this Guild.
     *
     * @see    net.dv8tion.jda.api.JDA#getAudioManagerCache() JDA.getAudioManagerCache()
     */
    @Nonnull
    AudioManager getAudioManager();

    /**
     * Returns the {@link net.dv8tion.jda.api.JDA JDA} instance of this Guild
     *
     * @return the corresponding JDA instance
     */
    @Nonnull
    JDA getJDA();

    /**
     * Retrieves all {@link net.dv8tion.jda.api.entities.Invite Invites} for this guild.
     * <br>Requires {@link net.dv8tion.jda.api.Permission#MANAGE_SERVER MANAGE_SERVER} in this guild.
     * Will throw a {@link net.dv8tion.jda.api.exceptions.InsufficientPermissionException InsufficientPermissionException} otherwise.
     *
     * <p>To get all invites for a {@link GuildChannel GuildChannel}
     * use {@link GuildChannel#retrieveInvites() GuildChannel.retrieveInvites()}
     *
     * @throws net.dv8tion.jda.api.exceptions.InsufficientPermissionException
     *         if the account does not have {@link net.dv8tion.jda.api.Permission#MANAGE_SERVER MANAGE_SERVER} in this Guild.
     *
     * @return {@link net.dv8tion.jda.api.requests.RestAction RestAction} - Type: List{@literal <}{@link net.dv8tion.jda.api.entities.Invite Invite}{@literal >}
     *         <br>The list of expanded Invite objects
     *
     * @see     GuildChannel#retrieveInvites()
     */
    @Nonnull
    @CheckReturnValue
    RestAction<List<Invite>> retrieveInvites();

    /**
     * Retrieves all {@link net.dv8tion.jda.api.entities.Webhook Webhooks} for this Guild.
     * <br>Requires {@link net.dv8tion.jda.api.Permission#MANAGE_WEBHOOKS MANAGE_WEBHOOKS} in this Guild.
     *
     * <p>To get all webhooks for a specific {@link net.dv8tion.jda.api.entities.TextChannel TextChannel}, use
     * {@link TextChannel#retrieveWebhooks()}
     *
     * @throws net.dv8tion.jda.api.exceptions.InsufficientPermissionException
     *         if the account does not have {@link net.dv8tion.jda.api.Permission#MANAGE_WEBHOOKS MANAGE_WEBHOOKS} in this Guild.
     *
     * @return {@link net.dv8tion.jda.api.requests.RestAction RestAction} - Type: List{@literal <}{@link net.dv8tion.jda.api.entities.Webhook Webhook}{@literal >}
     *         <br>A list of all Webhooks in this Guild.
     *
     * @see     TextChannel#retrieveWebhooks()
     */
    @Nonnull
    @CheckReturnValue
    RestAction<List<Webhook>> retrieveWebhooks();

    /**
     * A list containing the {@link net.dv8tion.jda.api.entities.GuildVoiceState GuildVoiceState} of every {@link net.dv8tion.jda.api.entities.Member Member}
     * in this {@link net.dv8tion.jda.api.entities.Guild Guild}.
     * <br>This will never return an empty list because if it were empty, that would imply that there are no
     * {@link net.dv8tion.jda.api.entities.Member Members} in this {@link net.dv8tion.jda.api.entities.Guild Guild}, which is
     * impossible.
     *
     * @return Never-empty immutable list containing all the {@link GuildVoiceState GuildVoiceStates} on this {@link net.dv8tion.jda.api.entities.Guild Guild}.
     */
    @Nonnull
    List<GuildVoiceState> getVoiceStates();

    /**
     * Returns the verification-Level of this Guild. Verification level is one of the factors that determines if a Member
     * can send messages in a Guild.
     * <br>For a short description of the different values, see {@link net.dv8tion.jda.api.entities.Guild.VerificationLevel}.
     * <p>
     * This value can be modified using {@link GuildManager#setVerificationLevel(net.dv8tion.jda.api.entities.Guild.VerificationLevel)}.
     *
     * @return The Verification-Level of this Guild.
     */
    @Nonnull
    VerificationLevel getVerificationLevel();

    /**
     * Returns the default message Notification-Level of this Guild. Notification level determines when Members get notification
     * for messages. The value returned is the default level set for any new Members that join the Guild.
     * <br>For a short description of the different values, see {@link net.dv8tion.jda.api.entities.Guild.NotificationLevel NotificationLevel}.
     * <p>
     * This value can be modified using {@link GuildManager#setDefaultNotificationLevel(net.dv8tion.jda.api.entities.Guild.NotificationLevel)}.
     *
     * @return The default message Notification-Level of this Guild.
     */
    @Nonnull
    NotificationLevel getDefaultNotificationLevel();

    /**
     * Returns the level of multifactor authentication required to execute administrator restricted functions in this guild.
     * <br>For a short description of the different values, see {@link net.dv8tion.jda.api.entities.Guild.MFALevel MFALevel}.
     * <p>
     * This value can be modified using {@link GuildManager#setRequiredMFALevel(net.dv8tion.jda.api.entities.Guild.MFALevel)}.
     *
     * @return The MFA-Level required by this Guild.
     */
    @Nonnull
    MFALevel getRequiredMFALevel();

    /**
     * The level of content filtering enabled in this Guild.
     * <br>This decides which messages sent by which Members will be scanned for explicit content.
     *
     * @return {@link net.dv8tion.jda.api.entities.Guild.ExplicitContentLevel ExplicitContentLevel} for this Guild
     */
    @Nonnull
    ExplicitContentLevel getExplicitContentLevel();

    /**
     * Checks if the current Verification-level of this guild allows JDA to send messages to it.
     *
     * @return True if Verification-level allows sending of messages, false if not.
     *
     * @see    net.dv8tion.jda.api.entities.Guild.VerificationLevel
     *         VerificationLevel Enum with a list of possible verification-levels and their requirements
     *
     * @deprecated Bots don't need to check this and client accounts are not supported
     */
    @Deprecated
    @ForRemoval
    @DeprecatedSince("4.2.0")
    boolean checkVerification();

    /**
     * Whether or not this Guild is available. A Guild can be unavailable, if the Discord server has problems.
     * <br>If a Guild is unavailable, it will be removed from the guild cache. You cannot receive events for unavailable guilds.
     *
     * @return If the Guild is available
     *
     * @deprecated This will be removed in a future version,
     *             unavailable guilds are now removed from cache.
     *             Replace with {@link JDA#isUnavailable(long)}
     */
    @ForRemoval
    @Deprecated
    @DeprecatedSince("4.1.0")
    @ReplaceWith("getJDA().isUnavailable(guild.getIdLong())")
    boolean isAvailable();

    /**
     * Requests member chunks for this guild.
     * <br>This returns a completed future if the member demand is already matched.
     * When {@link net.dv8tion.jda.api.requests.GatewayIntent#GUILD_MEMBERS GatewayIntent.GUILD_MEMBERS} is disabled
     * this will do nothing since {@link #getMemberCount()} cannot be tracked.
     *
     * <p>Calling {@link CompletableFuture#cancel(boolean)} will not cancel the chunking process.
     *
     * <p><b>You MUST NOT use blocking operations such as {@link CompletableFuture#join()} or {@link Future#get()}!</b>
     * The response handling happens on the event thread by default.
     *
     * @return {@link CompletableFuture} representing the chunking task
     *
     * @see    #pruneMemberCache()
     *
     * @deprecated Replace with {@link #loadMembers()}, {@link #loadMembers(Consumer)}, or {@link #findMembers(Predicate)}
     */
    @Nonnull
    @Deprecated
    @DeprecatedSince("4.2.0")
    @ReplaceWith("loadMembers(Consumer<Member>) or loadMembers()")
    CompletableFuture<Void> retrieveMembers();

    /**
     * Retrieves and collects members of this guild into a list.
     * <br>This will use the configured {@link net.dv8tion.jda.api.utils.MemberCachePolicy MemberCachePolicy}
     * to decide which members to retain in cache.
     *
     * <p>You can use {@link #findMembers(Predicate)} to filter specific members.
     *
     * <p><b>This requires the privileged GatewayIntent.GUILD_MEMBERS to be enabled!</b>
     *
     * <p><b>You MUST NOT use blocking operations such as {@link Task#get()}!</b>
     * The response handling happens on the event thread by default.
     *
     * @throws IllegalStateException
     *         If the {@link GatewayIntent#GUILD_MEMBERS GatewayIntent.GUILD_MEMBERS} is not enabled
     *
     * @return {@link Task} - Type: {@link List} of {@link Member}
     */
    @Nonnull
    @CheckReturnValue
    default Task<List<Member>> loadMembers()
    {
        return findMembers((m) -> true);
    }

    /**
     * Retrieves and collects members of this guild into a list.
     * <br>This will use the configured {@link net.dv8tion.jda.api.utils.MemberCachePolicy MemberCachePolicy}
     * to decide which members to retain in cache.
     *
     * <p><b>This requires the privileged GatewayIntent.GUILD_MEMBERS to be enabled!</b>
     *
     * <p><b>You MUST NOT use blocking operations such as {@link Task#get()}!</b>
     * The response handling happens on the event thread by default.
     *
     * @param  filter
     *         Filter to decide which members to include
     *
     * @throws IllegalArgumentException
     *         If the provided filter is null
     * @throws IllegalStateException
     *         If the {@link GatewayIntent#GUILD_MEMBERS GatewayIntent.GUILD_MEMBERS} is not enabled
     *
     * @return {@link Task} - Type: {@link List} of {@link Member}
     */
    @Nonnull
    @CheckReturnValue
    default Task<List<Member>> findMembers(@Nonnull Predicate<? super Member> filter)
    {
        Checks.notNull(filter, "Filter");
        List<Member> list = new ArrayList<>();
        CompletableFuture<List<Member>> future = new CompletableFuture<>();
        Task<Void> reference = loadMembers((member) -> {
            if (filter.test(member))
                list.add(member);
        });
        GatewayTask<List<Member>> task = new GatewayTask<>(future, reference::cancel);
        reference.onSuccess(it -> future.complete(list))
                 .onError(future::completeExceptionally);
        return task;
    }

    /**
     * Retrieves all members of this guild.
     * <br>This will use the configured {@link net.dv8tion.jda.api.utils.MemberCachePolicy MemberCachePolicy}
     * to decide which members to retain in cache.
     *
     * <p><b>This requires the privileged GatewayIntent.GUILD_MEMBERS to be enabled!</b>
     *
     * <p><b>You MUST NOT use blocking operations such as {@link Task#get()}!</b>
     * The response handling happens on the event thread by default.
     *
     * @param  callback
     *         Consumer callback for each member
     *
     * @throws IllegalArgumentException
     *         If the callback is null
     * @throws IllegalStateException
     *         If the {@link GatewayIntent#GUILD_MEMBERS GatewayIntent.GUILD_MEMBERS} is not enabled
     *
     * @return {@link Task} cancellable handle for this request
     */
    @Nonnull
    Task<Void> loadMembers(@Nonnull Consumer<Member> callback);

    /**
     * Load the member for the specified user.
     * <br>If the member is already loaded it will be retrieved from {@link #getMemberById(long)}
     * and immediately provided if the member information is consistent. The cache consistency directly
     * relies on the enabled {@link GatewayIntent GatewayIntents} as {@link GatewayIntent#GUILD_MEMBERS GatewayIntent.GUILD_MEMBERS}
     * is required to keep the cache updated with the latest information. You can pass {@code update = false} to always
     * return immediately if the member is cached regardless of cache consistency.
     *
     * <p>When the intent {@link net.dv8tion.jda.api.requests.GatewayIntent#GUILD_MEMBERS GUILD_MEMBERS}
     * is disabled this will always make a request even if the member is cached. You can use {@link #retrieveMember(User, boolean)} to disable this behavior.
     *
     * <p>Possible {@link net.dv8tion.jda.api.exceptions.ErrorResponseException ErrorResponseExceptions} include:
     * <ul>
     *     <li>{@link net.dv8tion.jda.api.requests.ErrorResponse#UNKNOWN_MEMBER}
     *     <br>The specified user is not a member of this guild</li>
     *
     *     <li>{@link net.dv8tion.jda.api.requests.ErrorResponse#UNKNOWN_USER}
     *     <br>The specified user does not exist</li>
     * </ul>
     *
     * @param  user
     *         The user to load the member from
     *
     * @throws IllegalArgumentException
     *         If provided with null
     *
     * @return {@link RestAction} - Type: {@link Member}
     *
     * @see    #pruneMemberCache()
     * @see    #unloadMember(long)
     */
    @Nonnull
    default RestAction<Member> retrieveMember(@Nonnull User user)
    {
        Checks.notNull(user, "User");
        return retrieveMemberById(user.getId());
    }

    /**
     * Load the member for the specified user.
     * <br>If the member is already loaded it will be retrieved from {@link #getMemberById(long)}
     * and immediately provided if the member information is consistent. The cache consistency directly
     * relies on the enabled {@link GatewayIntent GatewayIntents} as {@link GatewayIntent#GUILD_MEMBERS GatewayIntent.GUILD_MEMBERS}
     * is required to keep the cache updated with the latest information. You can pass {@code update = false} to always
     * return immediately if the member is cached regardless of cache consistency.
     *
     * <p>When the intent {@link net.dv8tion.jda.api.requests.GatewayIntent#GUILD_MEMBERS GUILD_MEMBERS}
     * is disabled this will always make a request even if the member is cached. You can use {@link #retrieveMemberById(String, boolean)} to disable this behavior.
     *
     * <p>Possible {@link net.dv8tion.jda.api.exceptions.ErrorResponseException ErrorResponseExceptions} include:
     * <ul>
     *     <li>{@link net.dv8tion.jda.api.requests.ErrorResponse#UNKNOWN_MEMBER}
     *     <br>The specified user is not a member of this guild</li>
     *
     *     <li>{@link net.dv8tion.jda.api.requests.ErrorResponse#UNKNOWN_USER}
     *     <br>The specified user does not exist</li>
     * </ul>
     *
     * @param  id
     *         The user id to load the member from
     *
     * @throws IllegalArgumentException
     *         If the provided id is empty or null
     * @throws NumberFormatException
     *         If the provided id is not a snowflake
     *
     * @return {@link RestAction} - Type: {@link Member}
     *
     * @see    #pruneMemberCache()
     * @see    #unloadMember(long)
     */
    @Nonnull
    default RestAction<Member> retrieveMemberById(@Nonnull String id)
    {
        return retrieveMemberById(MiscUtil.parseSnowflake(id));
    }

    /**
     * Load the member for the specified user.
     * <br>If the member is already loaded it will be retrieved from {@link #getMemberById(long)}
     * and immediately provided if the member information is consistent. The cache consistency directly
     * relies on the enabled {@link GatewayIntent GatewayIntents} as {@link GatewayIntent#GUILD_MEMBERS GatewayIntent.GUILD_MEMBERS}
     * is required to keep the cache updated with the latest information. You can pass {@code update = false} to always
     * return immediately if the member is cached regardless of cache consistency.
     *
     * <p>When {@link net.dv8tion.jda.api.requests.GatewayIntent#GUILD_MEMBERS GatewayIntent.GUILD_MEMBERS}
     * is disabled this will always make a request even if the member is cached. You can use {@link #retrieveMemberById(long, boolean)} to disable this behavior.
     *
     * <p>Possible {@link net.dv8tion.jda.api.exceptions.ErrorResponseException ErrorResponseExceptions} include:
     * <ul>
     *     <li>{@link net.dv8tion.jda.api.requests.ErrorResponse#UNKNOWN_MEMBER}
     *     <br>The specified user is not a member of this guild</li>
     *
     *     <li>{@link net.dv8tion.jda.api.requests.ErrorResponse#UNKNOWN_USER}
     *     <br>The specified user does not exist</li>
     * </ul>
     *
     * @param  id
     *         The user id to load the member from
     *
     * @return {@link RestAction} - Type: {@link Member}
     *
     * @see    #pruneMemberCache()
     * @see    #unloadMember(long)
     */
    @Nonnull
    default RestAction<Member> retrieveMemberById(long id)
    {
        return retrieveMemberById(id, true);
    }

    /**
     * Shortcut for {@code guild.retrieveMemberById(guild.getOwnerIdLong())}.
     * <br>This will retrieve the current owner of the guild.
     * It is possible that the owner of a guild is no longer a registered discord user in which case this will fail.
     *
     * <p>When {@link net.dv8tion.jda.api.requests.GatewayIntent#GUILD_MEMBERS GatewayIntent.GUILD_MEMBERS}
     * is disabled this will always make a request even if the member is cached. You can use {@link #retrieveOwner(boolean)} to disable this behavior.
     *
     * <p>Possible {@link net.dv8tion.jda.api.exceptions.ErrorResponseException ErrorResponseExceptions} include:
     * <ul>
     *     <li>{@link net.dv8tion.jda.api.requests.ErrorResponse#UNKNOWN_MEMBER}
     *     <br>The specified user is not a member of this guild</li>
     *
     *     <li>{@link net.dv8tion.jda.api.requests.ErrorResponse#UNKNOWN_USER}
     *     <br>The specified user does not exist</li>
     * </ul>
     *
     * @return {@link RestAction} - Type: {@link Member}
     *
     * @see    #pruneMemberCache()
     * @see    #unloadMember(long)
     *
     * @see    #getOwner()
     * @see    #getOwnerIdLong()
     * @see    #retrieveMemberById(long)
     */
    @Nonnull
    default RestAction<Member> retrieveOwner()
    {
        return retrieveMemberById(getOwnerIdLong());
    }

    /**
     * Load the member for the specified user.
     * <br>If the member is already loaded it will be retrieved from {@link #getMemberById(long)}
     * and immediately provided if the member information is consistent. The cache consistency directly
     * relies on the enabled {@link GatewayIntent GatewayIntents} as {@link GatewayIntent#GUILD_MEMBERS GatewayIntent.GUILD_MEMBERS}
     * is required to keep the cache updated with the latest information. You can pass {@code update = false} to always
     * return immediately if the member is cached regardless of cache consistency.
     *
     * <p>Possible {@link net.dv8tion.jda.api.exceptions.ErrorResponseException ErrorResponseExceptions} include:
     * <ul>
     *     <li>{@link net.dv8tion.jda.api.requests.ErrorResponse#UNKNOWN_MEMBER}
     *     <br>The specified user is not a member of this guild</li>
     *
     *     <li>{@link net.dv8tion.jda.api.requests.ErrorResponse#UNKNOWN_USER}
     *     <br>The specified user does not exist</li>
     * </ul>
     *
     * @param  user
     *         The user to load the member from
     * @param  update
     *         Whether JDA should perform a request even if the member is already cached to update properties such as the name
     *
     * @throws IllegalArgumentException
     *         If provided with null
     *
     * @return {@link RestAction} - Type: {@link Member}
     *
     * @see    #pruneMemberCache()
     * @see    #unloadMember(long)
     */
    @Nonnull
    default RestAction<Member> retrieveMember(@Nonnull User user, boolean update)
    {
        Checks.notNull(user, "User");
        return retrieveMemberById(user.getId(), update);
    }

    /**
     * Load the member for the specified user.
     * <br>If the member is already loaded it will be retrieved from {@link #getMemberById(long)}
     * and immediately provided if the member information is consistent. The cache consistency directly
     * relies on the enabled {@link GatewayIntent GatewayIntents} as {@link GatewayIntent#GUILD_MEMBERS GatewayIntent.GUILD_MEMBERS}
     * is required to keep the cache updated with the latest information. You can pass {@code update = false} to always
     * return immediately if the member is cached regardless of cache consistency.
     *
     * <p>Possible {@link net.dv8tion.jda.api.exceptions.ErrorResponseException ErrorResponseExceptions} include:
     * <ul>
     *     <li>{@link net.dv8tion.jda.api.requests.ErrorResponse#UNKNOWN_MEMBER}
     *     <br>The specified user is not a member of this guild</li>
     *
     *     <li>{@link net.dv8tion.jda.api.requests.ErrorResponse#UNKNOWN_USER}
     *     <br>The specified user does not exist</li>
     * </ul>
     *
     * @param  id
     *         The user id to load the member from
     * @param  update
     *         Whether JDA should perform a request even if the member is already cached to update properties such as the name
     *
     * @throws IllegalArgumentException
     *         If the provided id is empty or null
     * @throws NumberFormatException
     *         If the provided id is not a snowflake
     *
     * @return {@link RestAction} - Type: {@link Member}
     *
     * @see    #pruneMemberCache()
     * @see    #unloadMember(long)
     */
    @Nonnull
    default RestAction<Member> retrieveMemberById(@Nonnull String id, boolean update)
    {
        return retrieveMemberById(MiscUtil.parseSnowflake(id), update);
    }

    /**
     * Load the member for the specified user.
     * <br>If the member is already loaded it will be retrieved from {@link #getMemberById(long)}
     * and immediately provided if the member information is consistent. The cache consistency directly
     * relies on the enabled {@link GatewayIntent GatewayIntents} as {@link GatewayIntent#GUILD_MEMBERS GatewayIntent.GUILD_MEMBERS}
     * is required to keep the cache updated with the latest information. You can pass {@code update = false} to always
     * return immediately if the member is cached regardless of cache consistency.
     *
     * <p>Possible {@link net.dv8tion.jda.api.exceptions.ErrorResponseException ErrorResponseExceptions} include:
     * <ul>
     *     <li>{@link net.dv8tion.jda.api.requests.ErrorResponse#UNKNOWN_MEMBER}
     *     <br>The specified user is not a member of this guild</li>
     *
     *     <li>{@link net.dv8tion.jda.api.requests.ErrorResponse#UNKNOWN_USER}
     *     <br>The specified user does not exist</li>
     * </ul>
     *
     * @param  id
     *         The user id to load the member from
     * @param  update
     *         Whether JDA should perform a request even if the member is already cached to update properties such as the name
     *
     * @return {@link RestAction} - Type: {@link Member}
     *
     * @see    #pruneMemberCache()
     * @see    #unloadMember(long)
     */
    @Nonnull
    RestAction<Member> retrieveMemberById(long id, boolean update);

    /**
     * Shortcut for {@code guild.retrieveMemberById(guild.getOwnerIdLong())}.
     * <br>This will retrieve the current owner of the guild.
     * It is possible that the owner of a guild is no longer a registered discord user in which case this will fail.
     *
     * <p>Possible {@link net.dv8tion.jda.api.exceptions.ErrorResponseException ErrorResponseExceptions} include:
     * <ul>
     *     <li>{@link net.dv8tion.jda.api.requests.ErrorResponse#UNKNOWN_MEMBER}
     *     <br>The specified user is not a member of this guild</li>
     *
     *     <li>{@link net.dv8tion.jda.api.requests.ErrorResponse#UNKNOWN_USER}
     *     <br>The specified user does not exist</li>
     * </ul>
     *
     * @param  update
     *         Whether JDA should perform a request even if the member is already cached to update properties such as the name
     *
     * @return {@link RestAction} - Type: {@link Member}
     *
     * @see    #pruneMemberCache()
     * @see    #unloadMember(long)
     *
     * @see    #getOwner()
     * @see    #getOwnerIdLong()
     * @see    #retrieveMemberById(long)
     */
    @Nonnull
    default RestAction<Member> retrieveOwner(boolean update)
    {
        return retrieveMemberById(getOwnerIdLong(), update);
    }

    /**
     * Retrieves a list of members.
     * <br>If the user does not resolve to a member of this guild, then it will not appear in the resulting list.
     * It is possible that none of the users resolve to a member, in which case an empty list will be the result.
     *
     * <p>If the {@link GatewayIntent#GUILD_PRESENCES GUILD_PRESENCES} intent is enabled,
     * this will load the {@link net.dv8tion.jda.api.OnlineStatus OnlineStatus} and {@link Activity Activities}
     * of the members. You can use {@link #retrieveMembers(boolean, Collection)} to disable presences.
     *
     * <p>The requests automatically timeout after {@code 10} seconds.
     * When the timeout occurs a {@link java.util.concurrent.TimeoutException TimeoutException} will be used to complete exceptionally.
     *
     * <p><b>You MUST NOT use blocking operations such as {@link Task#get()}!</b>
     * The response handling happens on the event thread by default.
     *
     * @param  users
     *         The users of the members (max 100)
     *
     * @throws IllegalArgumentException
     *         <ul>
     *             <li>If the input contains null</li>
     *             <li>If the input is more than 100 IDs</li>
     *         </ul>
     *
     * @return {@link Task} handle for the request
     */
    @Nonnull
    @CheckReturnValue
    default Task<List<Member>> retrieveMembers(@Nonnull Collection<User> users)
    {
        Checks.noneNull(users, "Users");
        if (users.isEmpty())
            return new GatewayTask<>(CompletableFuture.completedFuture(Collections.emptyList()), () -> {});

        long[] ids = users.stream().mapToLong(User::getIdLong).toArray();
        return retrieveMembersByIds(ids);
    }

    /**
     * Retrieves a list of members by their user id.
     * <br>If the id does not resolve to a member of this guild, then it will not appear in the resulting list.
     * It is possible that none of the IDs resolve to a member, in which case an empty list will be the result.
     *
     * <p>If the {@link GatewayIntent#GUILD_PRESENCES GUILD_PRESENCES} intent is enabled,
     * this will load the {@link net.dv8tion.jda.api.OnlineStatus OnlineStatus} and {@link Activity Activities}
     * of the members. You can use {@link #retrieveMembersByIds(boolean, Collection)} to disable presences.
     *
     * <p>The requests automatically timeout after {@code 10} seconds.
     * When the timeout occurs a {@link java.util.concurrent.TimeoutException TimeoutException} will be used to complete exceptionally.
     *
     * <p><b>You MUST NOT use blocking operations such as {@link Task#get()}!</b>
     * The response handling happens on the event thread by default.
     *
     * @param  ids
     *         The ids of the members (max 100)
     *
     * @throws IllegalArgumentException
     *         <ul>
     *             <li>If the input contains null</li>
     *             <li>If the input is more than 100 IDs</li>
     *         </ul>
     *
     * @return {@link Task} handle for the request
     */
    @Nonnull
    @CheckReturnValue
    default Task<List<Member>> retrieveMembersByIds(@Nonnull Collection<Long> ids)
    {
        Checks.noneNull(ids, "IDs");
        if (ids.isEmpty())
            return new GatewayTask<>(CompletableFuture.completedFuture(Collections.emptyList()), () -> {});

        long[] arr = ids.stream().mapToLong(Long::longValue).toArray();
        return retrieveMembersByIds(arr);
    }

    /**
     * Retrieves a list of members by their user id.
     * <br>If the id does not resolve to a member of this guild, then it will not appear in the resulting list.
     * It is possible that none of the IDs resolve to a member, in which case an empty list will be the result.
     *
     * <p>If the {@link GatewayIntent#GUILD_PRESENCES GUILD_PRESENCES} intent is enabled,
     * this will load the {@link net.dv8tion.jda.api.OnlineStatus OnlineStatus} and {@link Activity Activities}
     * of the members. You can use {@link #retrieveMembersByIds(boolean, String...)} to disable presences.
     *
     * <p>The requests automatically timeout after {@code 10} seconds.
     * When the timeout occurs a {@link java.util.concurrent.TimeoutException TimeoutException} will be used to complete exceptionally.
     *
     * <p><b>You MUST NOT use blocking operations such as {@link Task#get()}!</b>
     * The response handling happens on the event thread by default.
     *
     * @param  ids
     *         The ids of the members (max 100)
     *
     * @throws IllegalArgumentException
     *         <ul>
     *             <li>If the input contains null</li>
     *             <li>If the input is more than 100 IDs</li>
     *         </ul>
     *
     * @return {@link Task} handle for the request
     */
    @Nonnull
    @CheckReturnValue
    default Task<List<Member>> retrieveMembersByIds(@Nonnull String... ids)
    {
        Checks.notNull(ids, "Array");
        if (ids.length == 0)
            return new GatewayTask<>(CompletableFuture.completedFuture(Collections.emptyList()), () -> {});

        long[] arr = new long[ids.length];
        for (int i = 0; i < ids.length; i++)
            arr[i] = MiscUtil.parseSnowflake(ids[i]);
        return retrieveMembersByIds(arr);
    }

    /**
     * Retrieves a list of members by their user id.
     * <br>If the id does not resolve to a member of this guild, then it will not appear in the resulting list.
     * It is possible that none of the IDs resolve to a member, in which case an empty list will be the result.
     *
     * <p>If the {@link GatewayIntent#GUILD_PRESENCES GUILD_PRESENCES} intent is enabled,
     * this will load the {@link net.dv8tion.jda.api.OnlineStatus OnlineStatus} and {@link Activity Activities}
     * of the members. You can use {@link #retrieveMembersByIds(boolean, long...)} to disable presences.
     *
     * <p>The requests automatically timeout after {@code 10} seconds.
     * When the timeout occurs a {@link java.util.concurrent.TimeoutException TimeoutException} will be used to complete exceptionally.
     *
     * <p><b>You MUST NOT use blocking operations such as {@link Task#get()}!</b>
     * The response handling happens on the event thread by default.
     *
     * @param  ids
     *         The ids of the members (max 100)
     *
     * @throws IllegalArgumentException
     *         <ul>
     *             <li>If the input contains null</li>
     *             <li>If the input is more than 100 IDs</li>
     *         </ul>
     *
     * @return {@link Task} handle for the request
     */
    @Nonnull
    @CheckReturnValue
    default Task<List<Member>> retrieveMembersByIds(@Nonnull long... ids)
    {
        boolean presence = getJDA().getGatewayIntents().contains(GatewayIntent.GUILD_PRESENCES);
        return retrieveMembersByIds(presence, ids);
    }

    /**
     * Retrieves a list of members.
     * <br>If the user does not resolve to a member of this guild, then it will not appear in the resulting list.
     * It is possible that none of the users resolve to a member, in which case an empty list will be the result.
     *
     * <p>You can only load presences with the {@link GatewayIntent#GUILD_PRESENCES GUILD_PRESENCES} intent enabled.
     *
     * <p>The requests automatically timeout after {@code 10} seconds.
     * When the timeout occurs a {@link java.util.concurrent.TimeoutException TimeoutException} will be used to complete exceptionally.
     *
     * <p><b>You MUST NOT use blocking operations such as {@link Task#get()}!</b>
     * The response handling happens on the event thread by default.
     *
     * @param  includePresence
     *         Whether to load presences of the members (online status/activity)
     * @param  users
     *         The users of the members (max 100)
     *
     * @throws IllegalArgumentException
     *         <ul>
     *             <li>If includePresence is {@code true} and the GUILD_PRESENCES intent is disabled</li>
     *             <li>If the input contains null</li>
     *             <li>If the input is more than 100 users</li>
     *         </ul>
     *
     * @return {@link Task} handle for the request
     */
    @Nonnull
    @CheckReturnValue
    default Task<List<Member>> retrieveMembers(boolean includePresence, @Nonnull Collection<User> users)
    {
        Checks.noneNull(users, "Users");
        if (users.isEmpty())
            return new GatewayTask<>(CompletableFuture.completedFuture(Collections.emptyList()), () -> {});

        long[] ids = users.stream().mapToLong(User::getIdLong).toArray();
        return retrieveMembersByIds(includePresence, ids);
    }

    /**
     * Retrieves a list of members by their user id.
     * <br>If the id does not resolve to a member of this guild, then it will not appear in the resulting list.
     * It is possible that none of the IDs resolve to a member, in which case an empty list will be the result.
     *
     * <p>You can only load presences with the {@link GatewayIntent#GUILD_PRESENCES GUILD_PRESENCES} intent enabled.
     *
     * <p>The requests automatically timeout after {@code 10} seconds.
     * When the timeout occurs a {@link java.util.concurrent.TimeoutException TimeoutException} will be used to complete exceptionally.
     *
     * <p><b>You MUST NOT use blocking operations such as {@link Task#get()}!</b>
     * The response handling happens on the event thread by default.
     *
     * @param  includePresence
     *         Whether to load presences of the members (online status/activity)
     * @param  ids
     *         The ids of the members (max 100)
     *
     * @throws IllegalArgumentException
     *         <ul>
     *             <li>If includePresence is {@code true} and the GUILD_PRESENCES intent is disabled</li>
     *             <li>If the input contains null</li>
     *             <li>If the input is more than 100 IDs</li>
     *         </ul>
     *
     * @return {@link Task} handle for the request
     */
    @Nonnull
    @CheckReturnValue
    default Task<List<Member>> retrieveMembersByIds(boolean includePresence, @Nonnull Collection<Long> ids)
    {
        Checks.noneNull(ids, "IDs");
        if (ids.isEmpty())
            return new GatewayTask<>(CompletableFuture.completedFuture(Collections.emptyList()), () -> {});

        long[] arr = ids.stream().mapToLong(Long::longValue).toArray();
        return retrieveMembersByIds(includePresence, arr);
    }

    /**
     * Retrieves a list of members by their user id.
     * <br>If the id does not resolve to a member of this guild, then it will not appear in the resulting list.
     * It is possible that none of the IDs resolve to a member, in which case an empty list will be the result.
     *
     * <p>You can only load presences with the {@link GatewayIntent#GUILD_PRESENCES GUILD_PRESENCES} intent enabled.
     *
     * <p>The requests automatically timeout after {@code 10} seconds.
     * When the timeout occurs a {@link java.util.concurrent.TimeoutException TimeoutException} will be used to complete exceptionally.
     *
     * <p><b>You MUST NOT use blocking operations such as {@link Task#get()}!</b>
     * The response handling happens on the event thread by default.
     *
     * @param  includePresence
     *         Whether to load presences of the members (online status/activity)
     * @param  ids
     *         The ids of the members (max 100)
     *
     * @throws IllegalArgumentException
     *         <ul>
     *             <li>If includePresence is {@code true} and the GUILD_PRESENCES intent is disabled</li>
     *             <li>If the input contains null</li>
     *             <li>If the input is more than 100 IDs</li>
     *         </ul>
     *
     * @return {@link Task} handle for the request
     */
    @Nonnull
    @CheckReturnValue
    default Task<List<Member>> retrieveMembersByIds(boolean includePresence, @Nonnull String... ids)
    {
        Checks.notNull(ids, "Array");
        if (ids.length == 0)
            return new GatewayTask<>(CompletableFuture.completedFuture(Collections.emptyList()), () -> {});

        long[] arr = new long[ids.length];
        for (int i = 0; i < ids.length; i++)
            arr[i] = MiscUtil.parseSnowflake(ids[i]);
        return retrieveMembersByIds(includePresence, arr);
    }

    /**
     * Retrieves a list of members by their user id.
     * <br>If the id does not resolve to a member of this guild, then it will not appear in the resulting list.
     * It is possible that none of the IDs resolve to a member, in which case an empty list will be the result.
     *
     * <p>You can only load presences with the {@link GatewayIntent#GUILD_PRESENCES GUILD_PRESENCES} intent enabled.
     *
     * <p>The requests automatically timeout after {@code 10} seconds.
     * When the timeout occurs a {@link java.util.concurrent.TimeoutException TimeoutException} will be used to complete exceptionally.
     *
     * <p><b>You MUST NOT use blocking operations such as {@link Task#get()}!</b>
     * The response handling happens on the event thread by default.
     *
     * @param  includePresence
     *         Whether to load presences of the members (online status/activity)
     * @param  ids
     *         The ids of the members (max 100)
     *
     * @throws IllegalArgumentException
     *         <ul>
     *             <li>If includePresence is {@code true} and the GUILD_PRESENCES intent is disabled</li>
     *             <li>If the input contains null</li>
     *             <li>If the input is more than 100 IDs</li>
     *         </ul>
     *
     * @return {@link Task} handle for the request
     */
    @Nonnull
    @CheckReturnValue
    Task<List<Member>> retrieveMembersByIds(boolean includePresence, @Nonnull long... ids);

    /**
     * Queries a list of members using a radix tree based on the provided name prefix.
     * <br>This will check both the username and the nickname of the members.
     * Additional filtering may be required. If no members with the specified prefix exist, the list will be empty.
     *
     * <p>The requests automatically timeout after {@code 10} seconds.
     * When the timeout occurs a {@link java.util.concurrent.TimeoutException TimeoutException} will be used to complete exceptionally.
     *
     * <p><b>You MUST NOT use blocking operations such as {@link Task#get()}!</b>
     * The response handling happens on the event thread by default.
     *
     * @param  prefix
     *         The case-insensitive name prefix
     * @param  limit
     *         The max amount of members to retrieve (1-100)
     *
     * @throws IllegalArgumentException
     *         <ul>
     *             <li>If the provided prefix is null or empty.</li>
     *             <li>If the provided limit is not in the range of [1, 100]</li>
     *         </ul>
     *
     * @return {@link Task} handle for the request
     *
     * @see    #getMembersByName(String, boolean)
     * @see    #getMembersByNickname(String, boolean)
     * @see    #getMembersByEffectiveName(String, boolean)
     */
    @Nonnull
    @CheckReturnValue
    Task<List<Member>> retrieveMembersByPrefix(@Nonnull String prefix, int limit);

    /* From GuildController */

    /**
     * Used to move a {@link net.dv8tion.jda.api.entities.Member Member} from one {@link net.dv8tion.jda.api.entities.VoiceChannel VoiceChannel}
     * to another {@link net.dv8tion.jda.api.entities.VoiceChannel VoiceChannel}.
     * <br>As a note, you cannot move a Member that isn't already in a VoiceChannel. Also they must be in a VoiceChannel
     * in the same Guild as the one that you are moving them to.
     *
     * <p>Possible {@link net.dv8tion.jda.api.requests.ErrorResponse ErrorResponses} caused by
     * the returned {@link net.dv8tion.jda.api.requests.RestAction RestAction} include the following:
     * <ul>
     *     <li>{@link net.dv8tion.jda.api.requests.ErrorResponse#MISSING_PERMISSIONS MISSING_PERMISSIONS}
     *     <br>The target Member cannot be moved due to a permission discrepancy</li>
     *
     *     <li>{@link net.dv8tion.jda.api.requests.ErrorResponse#MISSING_ACCESS MISSING_ACCESS}
     *     <br>The {@link net.dv8tion.jda.api.Permission#VIEW_CHANNEL VIEW_CHANNEL} permission was removed</li>
     *
     *     <li>{@link net.dv8tion.jda.api.requests.ErrorResponse#UNKNOWN_MEMBER UNKNOWN_MEMBER}
     *     <br>The specified Member was removed from the Guild before finishing the task</li>
     *
     *     <li>{@link net.dv8tion.jda.api.requests.ErrorResponse#UNKNOWN_CHANNEL UNKNOWN_CHANNEL}
     *     <br>The specified channel was deleted before finishing the task</li>
     * </ul>
     *
     * @param  member
     *         The {@link net.dv8tion.jda.api.entities.Member Member} that you are moving.
     * @param  voiceChannel
     *         The destination {@link net.dv8tion.jda.api.entities.VoiceChannel VoiceChannel} to which the member is being
     *         moved to. Or null to perform a voice kick.
     *
     * @throws IllegalStateException
     *         If the Member isn't currently in a VoiceChannel in this Guild, or {@link net.dv8tion.jda.api.utils.cache.CacheFlag#VOICE_STATE} is disabled.
     * @throws IllegalArgumentException
     *         <ul>
     *             <li>If the provided member is {@code null}</li>
     *             <li>If the provided Member isn't part of this {@link net.dv8tion.jda.api.entities.Guild Guild}</li>
     *             <li>If the provided VoiceChannel isn't part of this {@link net.dv8tion.jda.api.entities.Guild Guild}</li>
     *         </ul>
     * @throws net.dv8tion.jda.api.exceptions.InsufficientPermissionException
     *         <ul>
     *             <li>If this account doesn't have {@link net.dv8tion.jda.api.Permission#VOICE_MOVE_OTHERS}
     *                 in the VoiceChannel that the Member is currently in.</li>
     *             <li>If this account <b>AND</b> the Member being moved don't have
     *                 {@link net.dv8tion.jda.api.Permission#VOICE_CONNECT} for the destination VoiceChannel.</li>
     *         </ul>
     *
     * @return {@link net.dv8tion.jda.api.requests.RestAction RestAction}
     */
    @Nonnull
    @CheckReturnValue
    RestAction<Void> moveVoiceMember(@Nonnull Member member, @Nullable VoiceChannel voiceChannel);

    /**
     * Used to kick a {@link net.dv8tion.jda.api.entities.Member Member} from a {@link net.dv8tion.jda.api.entities.VoiceChannel VoiceChannel}.
     * <br>As a note, you cannot kick a Member that isn't already in a VoiceChannel. Also they must be in a VoiceChannel
     * in the same Guild.
     *
     * <p>Equivalent to {@code moveVoiceMember(member, null)}.
     *
     * <p>Possible {@link net.dv8tion.jda.api.requests.ErrorResponse ErrorResponses} caused by
     * the returned {@link net.dv8tion.jda.api.requests.RestAction RestAction} include the following:
     * <ul>
     *     <li>{@link net.dv8tion.jda.api.requests.ErrorResponse#MISSING_PERMISSIONS MISSING_PERMISSIONS}
     *     <br>The target Member cannot be moved due to a permission discrepancy</li>
     *
     *     <li>{@link net.dv8tion.jda.api.requests.ErrorResponse#UNKNOWN_MEMBER UNKNOWN_MEMBER}
     *     <br>The specified Member was removed from the Guild before finishing the task</li>
     *
     *     <li>{@link net.dv8tion.jda.api.requests.ErrorResponse#UNKNOWN_CHANNEL UNKNOWN_CHANNEL}
     *     <br>The specified channel was deleted before finishing the task</li>
     * </ul>
     *
     * @param  member
     *         The {@link net.dv8tion.jda.api.entities.Member Member} that you are moving.
     *
     * @throws IllegalStateException
     *         If the Member isn't currently in a VoiceChannel in this Guild, or {@link net.dv8tion.jda.api.utils.cache.CacheFlag#VOICE_STATE} is disabled.
     * @throws IllegalArgumentException
     *         <ul>
     *             <li>If any of the provided arguments is {@code null}</li>
     *             <li>If the provided Member isn't part of this {@link net.dv8tion.jda.api.entities.Guild Guild}</li>
     *             <li>If the provided VoiceChannel isn't part of this {@link net.dv8tion.jda.api.entities.Guild Guild}</li>
     *         </ul>
     * @throws net.dv8tion.jda.api.exceptions.InsufficientPermissionException
     *         If this account doesn't have {@link net.dv8tion.jda.api.Permission#VOICE_MOVE_OTHERS}
     *         in the VoiceChannel that the Member is currently in.
     *
     * @return {@link net.dv8tion.jda.api.requests.RestAction RestAction}
     */
    @Nonnull
    @CheckReturnValue
    default RestAction<Void> kickVoiceMember(@Nonnull Member member)
    {
        return moveVoiceMember(member, null);
    }

    /**
     * Changes the Member's nickname in this guild.
     * The nickname is visible to all members of this guild.
     *
     * <p>To change the nickname for the currently logged in account
     * only the Permission {@link net.dv8tion.jda.api.Permission#NICKNAME_CHANGE NICKNAME_CHANGE} is required.
     * <br>To change the nickname of <b>any</b> {@link net.dv8tion.jda.api.entities.Member Member} for this {@link net.dv8tion.jda.api.entities.Guild Guild}
     * the Permission {@link net.dv8tion.jda.api.Permission#NICKNAME_MANAGE NICKNAME_MANAGE} is required.
     *
     * <p>Possible {@link net.dv8tion.jda.api.requests.ErrorResponse ErrorResponses} caused by
     * the returned {@link net.dv8tion.jda.api.requests.RestAction RestAction} include the following:
     * <ul>
     *     <li>{@link net.dv8tion.jda.api.requests.ErrorResponse#MISSING_PERMISSIONS MISSING_PERMISSIONS}
     *     <br>The nickname of the target Member is not modifiable due to a permission discrepancy</li>
     *
     *     <li>{@link net.dv8tion.jda.api.requests.ErrorResponse#UNKNOWN_MEMBER UNKNOWN_MEMBER}
     *     <br>The specified Member was removed from the Guild before finishing the task</li>
     * </ul>
     *
     * @param  member
     *         The {@link net.dv8tion.jda.api.entities.Member Member} for which the nickname should be changed.
     * @param  nickname
     *         The new nickname of the {@link net.dv8tion.jda.api.entities.Member Member}, provide {@code null} or an
     *         empty String to reset the nickname
     *
     * @throws IllegalArgumentException
     *         If the specified {@link net.dv8tion.jda.api.entities.Member Member}
     *         is not from the same {@link net.dv8tion.jda.api.entities.Guild Guild}.
     *         Or if the provided member is {@code null}
     * @throws net.dv8tion.jda.api.exceptions.InsufficientPermissionException
     *         <ul>
     *             <li>If attempting to set nickname for self and the logged in account has neither {@link net.dv8tion.jda.api.Permission#NICKNAME_CHANGE}
     *                 or {@link net.dv8tion.jda.api.Permission#NICKNAME_MANAGE}</li>
     *             <li>If attempting to set nickname for another member and the logged in account does not have {@link net.dv8tion.jda.api.Permission#NICKNAME_MANAGE}</li>
     *         </ul>
     * @throws net.dv8tion.jda.api.exceptions.HierarchyException
     *         If attempting to set nickname for another member and the logged in account cannot manipulate the other user due to permission hierarchy position.
     *         <br>See {@link Member#canInteract(Member)}
     *
     * @return {@link net.dv8tion.jda.api.requests.restaction.AuditableRestAction AuditableRestAction}
     */
    @Nonnull
    @CheckReturnValue
    AuditableRestAction<Void> modifyNickname(@Nonnull Member member, @Nullable String nickname);

    /**
     * This method will prune (kick) all members who were offline for at least <i>days</i> days.
     * <br>The RestAction returned from this method will return the amount of Members that were pruned.
     * <br>You can use {@link Guild#retrievePrunableMemberCount(int)} to determine how many Members would be pruned if you were to
     * call this method.
     *
     * <p>This might timeout when pruning many members.
     * You can use {@code prune(days, false)} to ignore the prune count and avoid a timeout.
     *
     * <p>Possible {@link net.dv8tion.jda.api.requests.ErrorResponse ErrorResponses} caused by
     * the returned {@link net.dv8tion.jda.api.requests.RestAction RestAction} include the following:
     * <ul>
     *     <li>{@link net.dv8tion.jda.api.requests.ErrorResponse#MISSING_PERMISSIONS MISSING_PERMISSIONS}
     *     <br>The prune cannot finished due to a permission discrepancy</li>
     * </ul>
     *
     * @param  days
     *         Minimum number of days since a member has been offline to get affected.
     * @param  roles
     *         Optional roles to include in prune filter
     *
     * @throws net.dv8tion.jda.api.exceptions.InsufficientPermissionException
     *         If the account doesn't have {@link net.dv8tion.jda.api.Permission#KICK_MEMBERS KICK_MEMBER} Permission.
     * @throws IllegalArgumentException
     *         <ul>
     *             <li>If the provided days are not in the range from 1 to 30 (inclusive)</li>
     *             <li>If null is provided</li>
     *             <li>If any of the provided roles is not from this guild</li>
     *         </ul>
     *
     * @return {@link net.dv8tion.jda.api.requests.restaction.AuditableRestAction AuditableRestAction} - Type: Integer
     *         <br>The amount of Members that were pruned from the Guild.
     */
    @Nonnull
    @CheckReturnValue
    default AuditableRestAction<Integer> prune(int days, @Nonnull Role... roles)
    {
        return prune(days, true, roles);
    }

    /**
     * This method will prune (kick) all members who were offline for at least <i>days</i> days.
     * <br>The RestAction returned from this method will return the amount of Members that were pruned.
     * <br>You can use {@link Guild#retrievePrunableMemberCount(int)} to determine how many Members would be pruned if you were to
     * call this method.
     *
     * <p>This might timeout when pruning many members with {@code wait=true}.
     *
     * <p>Possible {@link net.dv8tion.jda.api.requests.ErrorResponse ErrorResponses} caused by
     * the returned {@link net.dv8tion.jda.api.requests.RestAction RestAction} include the following:
     * <ul>
     *     <li>{@link net.dv8tion.jda.api.requests.ErrorResponse#MISSING_PERMISSIONS MISSING_PERMISSIONS}
     *     <br>The prune cannot finished due to a permission discrepancy</li>
     * </ul>
     *
     * @param  days
     *         Minimum number of days since a member has been offline to get affected.
     * @param  wait
     *         Whether to calculate the number of pruned members and wait for the response (timeout for too many pruned)
     * @param  roles
     *         Optional roles to include in prune filter
     *
     * @throws net.dv8tion.jda.api.exceptions.InsufficientPermissionException
     *         If the account doesn't have {@link net.dv8tion.jda.api.Permission#KICK_MEMBERS KICK_MEMBER} Permission.
     * @throws IllegalArgumentException
     *         <ul>
     *             <li>If the provided days are not in the range from 1 to 30 (inclusive)</li>
     *             <li>If null is provided</li>
     *             <li>If any of the provided roles is not from this guild</li>
     *         </ul>
     *
     * @return {@link net.dv8tion.jda.api.requests.restaction.AuditableRestAction AuditableRestAction} - Type: Integer
     *         <br>Provides the amount of Members that were pruned from the Guild, if wait is true.
     */
    @Nonnull
    @CheckReturnValue
    AuditableRestAction<Integer> prune(int days, boolean wait, @Nonnull Role... roles);

    /**
     * Kicks the {@link net.dv8tion.jda.api.entities.Member Member} from the {@link net.dv8tion.jda.api.entities.Guild Guild}.
     *
     * <p><b>Note:</b> {@link net.dv8tion.jda.api.entities.Guild#getMembers()} will still contain the {@link net.dv8tion.jda.api.entities.User User}
     * until Discord sends the {@link net.dv8tion.jda.api.events.guild.member.GuildMemberRemoveEvent GuildMemberRemoveEvent}.
     *
     * <p>Possible {@link net.dv8tion.jda.api.requests.ErrorResponse ErrorResponses} caused by
     * the returned {@link net.dv8tion.jda.api.requests.RestAction RestAction} include the following:
     * <ul>
     *     <li>{@link net.dv8tion.jda.api.requests.ErrorResponse#MISSING_PERMISSIONS MISSING_PERMISSIONS}
     *     <br>The target Member cannot be kicked due to a permission discrepancy</li>
     *
     *     <li>{@link net.dv8tion.jda.api.requests.ErrorResponse#UNKNOWN_MEMBER UNKNOWN_MEMBER}
     *     <br>The specified Member was removed from the Guild before finishing the task</li>
     * </ul>
     *
     * @param  member
     *         The {@link net.dv8tion.jda.api.entities.Member Member} to kick
     *         from the from the {@link net.dv8tion.jda.api.entities.Guild Guild}.
     * @param  reason
     *         The reason for this action or {@code null} if there is no specified reason
     *
     * @throws java.lang.IllegalArgumentException
     *         If the provided member is not a Member of this Guild or is {@code null}
     * @throws net.dv8tion.jda.api.exceptions.InsufficientPermissionException
     *         If the logged in account does not have the {@link net.dv8tion.jda.api.Permission#KICK_MEMBERS} permission.
     * @throws net.dv8tion.jda.api.exceptions.HierarchyException
     *         If the logged in account cannot kick the other member due to permission hierarchy position.
     *         <br>See {@link Member#canInteract(Member)}
     *
     * @return {@link net.dv8tion.jda.api.requests.restaction.AuditableRestAction AuditableRestAction}
     *         Kicks the provided Member from the current Guild
     */
    @Nonnull
    @CheckReturnValue
    AuditableRestAction<Void> kick(@Nonnull Member member, @Nullable String reason);

    /**
     * Kicks the {@link net.dv8tion.jda.api.entities.Member Member} specified by the userId from the from the {@link net.dv8tion.jda.api.entities.Guild Guild}.
     *
     * <p><b>Note:</b> {@link net.dv8tion.jda.api.entities.Guild#getMembers()} will still contain the {@link net.dv8tion.jda.api.entities.User User}
     * until Discord sends the {@link net.dv8tion.jda.api.events.guild.member.GuildMemberRemoveEvent GuildMemberRemoveEvent}.
     *
     * <p>Possible {@link net.dv8tion.jda.api.requests.ErrorResponse ErrorResponses} caused by
     * the returned {@link net.dv8tion.jda.api.requests.RestAction RestAction} include the following:
     * <ul>
     *     <li>{@link net.dv8tion.jda.api.requests.ErrorResponse#MISSING_PERMISSIONS MISSING_PERMISSIONS}
     *     <br>The target Member cannot be kicked due to a permission discrepancy</li>
     *
     *     <li>{@link net.dv8tion.jda.api.requests.ErrorResponse#UNKNOWN_MEMBER UNKNOWN_MEMBER}
     *     <br>The specified Member was removed from the Guild before finishing the task</li>
     * </ul>
     *
     * @param  userId
     *         The id of the {@link net.dv8tion.jda.api.entities.User User} to kick
     *         from the from the {@link net.dv8tion.jda.api.entities.Guild Guild}.
     * @param  reason
     *         The reason for this action or {@code null} if there is no specified reason
     *
     * @throws net.dv8tion.jda.api.exceptions.InsufficientPermissionException
     *         If the logged in account does not have the {@link net.dv8tion.jda.api.Permission#KICK_MEMBERS} permission.
     * @throws net.dv8tion.jda.api.exceptions.HierarchyException
     *         If the logged in account cannot kick the other member due to permission hierarchy position.
     *         <br>See {@link Member#canInteract(Member)}
     * @throws java.lang.IllegalArgumentException
     *         If the user for the provided id cannot be kicked from this Guild or the provided {@code userId} is blank/null.
     *
     * @return {@link net.dv8tion.jda.api.requests.restaction.AuditableRestAction AuditableRestAction}
     */
    @Nonnull
    @CheckReturnValue
    AuditableRestAction<Void> kick(@Nonnull String userId, @Nullable String reason);

    /**
     * Kicks a {@link net.dv8tion.jda.api.entities.Member Member} from the {@link net.dv8tion.jda.api.entities.Guild Guild}.
     *
     * <p><b>Note:</b> {@link net.dv8tion.jda.api.entities.Guild#getMembers()} will still contain the {@link net.dv8tion.jda.api.entities.User User}
     * until Discord sends the {@link net.dv8tion.jda.api.events.guild.member.GuildMemberRemoveEvent GuildMemberRemoveEvent}.
     *
     * <p>Possible {@link net.dv8tion.jda.api.requests.ErrorResponse ErrorResponses} caused by
     * the returned {@link net.dv8tion.jda.api.requests.RestAction RestAction} include the following:
     * <ul>
     *     <li>{@link net.dv8tion.jda.api.requests.ErrorResponse#MISSING_PERMISSIONS MISSING_PERMISSIONS}
     *     <br>The target Member cannot be kicked due to a permission discrepancy</li>
     *
     *     <li>{@link net.dv8tion.jda.api.requests.ErrorResponse#UNKNOWN_MEMBER UNKNOWN_MEMBER}
     *     <br>The specified Member was removed from the Guild before finishing the task</li>
     * </ul>
     *
     * @param  member
     *         The {@link net.dv8tion.jda.api.entities.Member Member} to kick from the from the {@link net.dv8tion.jda.api.entities.Guild Guild}.
     *
     * @throws java.lang.IllegalArgumentException
     *         If the provided member is not a Member of this Guild or is {@code null}
     * @throws net.dv8tion.jda.api.exceptions.InsufficientPermissionException
     *         If the logged in account does not have the {@link net.dv8tion.jda.api.Permission#KICK_MEMBERS} permission.
     * @throws net.dv8tion.jda.api.exceptions.HierarchyException
     *         If the logged in account cannot kick the other member due to permission hierarchy position.
     *         <br>See {@link Member#canInteract(Member)}
     *
     * @return {@link net.dv8tion.jda.api.requests.restaction.AuditableRestAction AuditableRestAction}
     *         Kicks the provided Member from the current Guild
     */
    @Nonnull
    @CheckReturnValue
    default AuditableRestAction<Void> kick(@Nonnull Member member)
    {
        return kick(member, null);
    }

    /**
     * Kicks the {@link net.dv8tion.jda.api.entities.Member Member} specified by the userId from the from the {@link net.dv8tion.jda.api.entities.Guild Guild}.
     *
     * <p><b>Note:</b> {@link net.dv8tion.jda.api.entities.Guild#getMembers()} will still contain the {@link net.dv8tion.jda.api.entities.User User}
     * until Discord sends the {@link net.dv8tion.jda.api.events.guild.member.GuildMemberRemoveEvent GuildMemberRemoveEvent}.
     *
     * <p>Possible {@link net.dv8tion.jda.api.requests.ErrorResponse ErrorResponses} caused by
     * the returned {@link net.dv8tion.jda.api.requests.RestAction RestAction} include the following:
     * <ul>
     *     <li>{@link net.dv8tion.jda.api.requests.ErrorResponse#MISSING_PERMISSIONS MISSING_PERMISSIONS}
     *     <br>The target Member cannot be kicked due to a permission discrepancy</li>
     *
     *     <li>{@link net.dv8tion.jda.api.requests.ErrorResponse#UNKNOWN_MEMBER UNKNOWN_MEMBER}
     *     <br>The specified Member was removed from the Guild before finishing the task</li>
     * </ul>
     *
     * @param  userId
     *         The id of the {@link net.dv8tion.jda.api.entities.User User} to kick from the from the {@link net.dv8tion.jda.api.entities.Guild Guild}.
     *
     * @throws net.dv8tion.jda.api.exceptions.InsufficientPermissionException
     *         If the logged in account does not have the {@link net.dv8tion.jda.api.Permission#KICK_MEMBERS} permission.
     * @throws net.dv8tion.jda.api.exceptions.HierarchyException
     *         If the logged in account cannot kick the other member due to permission hierarchy position.
     *         <br>See {@link Member#canInteract(Member)}
     * @throws java.lang.IllegalArgumentException
     *         If the userId provided does not correspond to a Member in this Guild or the provided {@code userId} is blank/null.
     *
     * @return {@link net.dv8tion.jda.api.requests.restaction.AuditableRestAction AuditableRestAction}
     */
    @Nonnull
    @CheckReturnValue
    default AuditableRestAction<Void> kick(@Nonnull String userId)
    {
        return kick(userId, null);
    }

    /**
     * Bans the {@link net.dv8tion.jda.api.entities.User User} and deletes messages sent by the user
     * based on the amount of delDays.
     * <br>If you wish to ban a user without deleting any messages, provide delDays with a value of 0.
     *
     * <p>You can unban a user with {@link net.dv8tion.jda.api.entities.Guild#unban(User) Guild.unban(User)}.
     *
     * <p><b>Note:</b> {@link net.dv8tion.jda.api.entities.Guild#getMembers()} will still contain the {@link net.dv8tion.jda.api.entities.User User's}
     * {@link net.dv8tion.jda.api.entities.Member Member} object (if the User was in the Guild)
     * until Discord sends the {@link net.dv8tion.jda.api.events.guild.member.GuildMemberRemoveEvent GuildMemberRemoveEvent}.
     *
     * <p>Possible {@link net.dv8tion.jda.api.requests.ErrorResponse ErrorResponses} caused by
     * the returned {@link net.dv8tion.jda.api.requests.RestAction RestAction} include the following:
     * <ul>
     *     <li>{@link net.dv8tion.jda.api.requests.ErrorResponse#MISSING_PERMISSIONS MISSING_PERMISSIONS}
     *     <br>The target Member cannot be banned due to a permission discrepancy</li>
     *
     *     <li>{@link net.dv8tion.jda.api.requests.ErrorResponse#UNKNOWN_MEMBER UNKNOWN_MEMBER}
     *     <br>The specified Member was removed from the Guild before finishing the task</li>
     * </ul>
     *
     * @param  user
     *         The {@link net.dv8tion.jda.api.entities.User User} to ban.
     * @param  delDays
     *         The history of messages, in days, that will be deleted.
     * @param  reason
     *         The reason for this action or {@code null} if there is no specified reason
     *
     * @throws net.dv8tion.jda.api.exceptions.InsufficientPermissionException
     *         If the logged in account does not have the {@link net.dv8tion.jda.api.Permission#BAN_MEMBERS} permission.
     * @throws net.dv8tion.jda.api.exceptions.HierarchyException
     *         If the logged in account cannot ban the other user due to permission hierarchy position.
     *         <br>See {@link Member#canInteract(Member)}
     * @throws java.lang.IllegalArgumentException
     *         <ul>
     *             <li>If the provided amount of days (delDays) is less than 0.</li>
     *             <li>If the provided amount of days (delDays) is bigger than 7.</li>
     *             <li>If the provided user is null</li>
     *         </ul>
     *
     * @return {@link net.dv8tion.jda.api.requests.restaction.AuditableRestAction AuditableRestAction}
     */
    @Nonnull
    @CheckReturnValue
    AuditableRestAction<Void> ban(@Nonnull User user, int delDays, @Nullable String reason);

    /**
     * Bans the user specified by the userId and deletes messages sent by the user
     * based on the amount of delDays.
     * <br>If you wish to ban a user without deleting any messages, provide delDays with a value of 0.
     *
     * <p>You can unban a user with {@link net.dv8tion.jda.api.entities.Guild#unban(User) Guild.unban(User)}.
     *
     * <p><b>Note:</b> {@link net.dv8tion.jda.api.entities.Guild#getMembers()} will still contain the {@link net.dv8tion.jda.api.entities.User User's}
     * {@link net.dv8tion.jda.api.entities.Member Member} object (if the User was in the Guild)
     * until Discord sends the {@link net.dv8tion.jda.api.events.guild.member.GuildMemberRemoveEvent GuildMemberRemoveEvent}.
     *
     * <p>Possible {@link net.dv8tion.jda.api.requests.ErrorResponse ErrorResponses} caused by
     * the returned {@link net.dv8tion.jda.api.requests.RestAction RestAction} include the following:
     * <ul>
     *     <li>{@link net.dv8tion.jda.api.requests.ErrorResponse#MISSING_PERMISSIONS MISSING_PERMISSIONS}
     *     <br>The target Member cannot be banned due to a permission discrepancy</li>
     *
     *     <li>{@link net.dv8tion.jda.api.requests.ErrorResponse#UNKNOWN_USER UNKNOWN_USER}
     *     <br>The specified User does not exit</li>
     * </ul>
     *
     * @param  userId
     *         The id of the {@link net.dv8tion.jda.api.entities.User User} to ban.
     * @param  delDays
     *         The history of messages, in days, that will be deleted.
     * @param  reason
     *         The reason for this action or {@code null} if there is no specified reason
     *
     * @throws net.dv8tion.jda.api.exceptions.InsufficientPermissionException
     *         If the logged in account does not have the {@link net.dv8tion.jda.api.Permission#BAN_MEMBERS} permission.
     * @throws net.dv8tion.jda.api.exceptions.HierarchyException
     *         If the logged in account cannot ban the other user due to permission hierarchy position.
     *         <br>See {@link Member#canInteract(Member)}
     * @throws java.lang.IllegalArgumentException
     *         <ul>
     *             <li>If the provided amount of days (delDays) is less than 0.</li>
     *             <li>If the provided amount of days (delDays) is bigger than 7.</li>
     *             <li>If the provided userId is null</li>
     *         </ul>
     *
     * @return {@link net.dv8tion.jda.api.requests.restaction.AuditableRestAction AuditableRestAction}
     */
    @Nonnull
    @CheckReturnValue
    AuditableRestAction<Void> ban(@Nonnull String userId, int delDays, @Nullable String reason);

    /**
     * Bans the {@link net.dv8tion.jda.api.entities.Member Member} and deletes messages sent by the user
     * based on the amount of delDays.
     * <br>If you wish to ban a member without deleting any messages, provide delDays with a value of 0.
     *
     * <p>You can unban a user with {@link net.dv8tion.jda.api.entities.Guild#unban(User) Guild.unban(User)}.
     *
     * <p><b>Note:</b> {@link net.dv8tion.jda.api.entities.Guild#getMembers()} will still contain the
     * {@link net.dv8tion.jda.api.entities.Member Member} until Discord sends the
     * {@link net.dv8tion.jda.api.events.guild.member.GuildMemberRemoveEvent GuildMemberRemoveEvent}.
     *
     * <p>Possible {@link net.dv8tion.jda.api.requests.ErrorResponse ErrorResponses} caused by
     * the returned {@link net.dv8tion.jda.api.requests.RestAction RestAction} include the following:
     * <ul>
     *     <li>{@link net.dv8tion.jda.api.requests.ErrorResponse#MISSING_PERMISSIONS MISSING_PERMISSIONS}
     *     <br>The target Member cannot be banned due to a permission discrepancy</li>
     *
     *     <li>{@link net.dv8tion.jda.api.requests.ErrorResponse#UNKNOWN_MEMBER UNKNOWN_MEMBER}
     *     <br>The specified Member was removed from the Guild before finishing the task</li>
     * </ul>
     *
     * @param  member
     *         The {@link net.dv8tion.jda.api.entities.Member Member} to ban.
     * @param  delDays
     *         The history of messages, in days, that will be deleted.
     * @param  reason
     *         The reason for this action or {@code null} if there is no specified reason
     *
     * @throws net.dv8tion.jda.api.exceptions.InsufficientPermissionException
     *         If the logged in account does not have the {@link net.dv8tion.jda.api.Permission#BAN_MEMBERS} permission.
     * @throws net.dv8tion.jda.api.exceptions.HierarchyException
     *         If the logged in account cannot ban the other user due to permission hierarchy position.
     *         <br>See {@link Member#canInteract(Member)}
     * @throws java.lang.IllegalArgumentException
     *         <ul>
     *             <li>If the provided amount of days (delDays) is less than 0.</li>
     *             <li>If the provided amount of days (delDays) is bigger than 7.</li>
     *             <li>If the provided member is {@code null}</li>
     *         </ul>
     *
     *
     * @return {@link net.dv8tion.jda.api.requests.restaction.AuditableRestAction AuditableRestAction}
     */
    @Nonnull
    @CheckReturnValue
    default AuditableRestAction<Void> ban(@Nonnull Member member, int delDays, @Nullable String reason)
    {
        Checks.notNull(member, "Member");
        //Don't check if the provided member is from this guild. It doesn't matter if they are or aren't.

        return ban(member.getUser(), delDays, reason);
    }

    /**
     * Bans the {@link net.dv8tion.jda.api.entities.Member Member} and deletes messages sent by the user
     * based on the amount of delDays.
     * <br>If you wish to ban a member without deleting any messages, provide delDays with a value of 0.
     *
     * <p>You can unban a user with {@link net.dv8tion.jda.api.entities.Guild#unban(User) Guild.unban(User)}.
     *
     * <p><b>Note:</b> {@link net.dv8tion.jda.api.entities.Guild#getMembers()} will still contain the
     * {@link net.dv8tion.jda.api.entities.Member Member} until Discord sends the
     * {@link net.dv8tion.jda.api.events.guild.member.GuildMemberRemoveEvent GuildMemberRemoveEvent}.
     *
     * <p>Possible {@link net.dv8tion.jda.api.requests.ErrorResponse ErrorResponses} caused by
     * the returned {@link net.dv8tion.jda.api.requests.RestAction RestAction} include the following:
     * <ul>
     *     <li>{@link net.dv8tion.jda.api.requests.ErrorResponse#MISSING_PERMISSIONS MISSING_PERMISSIONS}
     *     <br>The target Member cannot be banned due to a permission discrepancy</li>
     *
     *     <li>{@link net.dv8tion.jda.api.requests.ErrorResponse#UNKNOWN_MEMBER UNKNOWN_MEMBER}
     *     <br>The specified Member was removed from the Guild before finishing the task</li>
     * </ul>
     *
     * @param  member
     *         The {@link net.dv8tion.jda.api.entities.Member Member} to ban.
     * @param  delDays
     *         The history of messages, in days, that will be deleted.
     *
     * @throws net.dv8tion.jda.api.exceptions.InsufficientPermissionException
     *         If the logged in account does not have the {@link net.dv8tion.jda.api.Permission#BAN_MEMBERS} permission.
     * @throws net.dv8tion.jda.api.exceptions.HierarchyException
     *         If the logged in account cannot ban the other user due to permission hierarchy position.
     *         <br>See {@link Member#canInteract(Member)}
     * @throws java.lang.IllegalArgumentException
     *         <ul>
     *             <li>If the provided amount of days (delDays) is less than 0.</li>
     *             <li>If the provided amount of days (delDays) is bigger than 7.</li>
     *             <li>If the provided member is {@code null}</li>
     *         </ul>
     *
     * @return {@link net.dv8tion.jda.api.requests.restaction.AuditableRestAction AuditableRestAction}
     */
    @Nonnull
    @CheckReturnValue
    default AuditableRestAction<Void> ban(@Nonnull Member member, int delDays)
    {
        return ban(member, delDays, null);
    }

    /**
     * Bans the {@link net.dv8tion.jda.api.entities.Member Member} and deletes messages sent by the user
     * based on the amount of delDays.
     * <br>If you wish to ban a member without deleting any messages, provide delDays with a value of 0.
     *
     * <p>You can unban a user with {@link net.dv8tion.jda.api.entities.Guild#unban(User) Guild.unban(User)}.
     *
     * <p><b>Note:</b> {@link net.dv8tion.jda.api.entities.Guild#getMembers()} will still contain the
     * {@link net.dv8tion.jda.api.entities.Member Member} until Discord sends the
     * {@link net.dv8tion.jda.api.events.guild.member.GuildMemberRemoveEvent GuildMemberRemoveEvent}.
     *
     * <p>Possible {@link net.dv8tion.jda.api.requests.ErrorResponse ErrorResponses} caused by
     * the returned {@link net.dv8tion.jda.api.requests.RestAction RestAction} include the following:
     * <ul>
     *     <li>{@link net.dv8tion.jda.api.requests.ErrorResponse#MISSING_PERMISSIONS MISSING_PERMISSIONS}
     *     <br>The target Member cannot be banned due to a permission discrepancy</li>
     *
     *     <li>{@link net.dv8tion.jda.api.requests.ErrorResponse#UNKNOWN_MEMBER UNKNOWN_MEMBER}
     *     <br>The specified Member was removed from the Guild before finishing the task</li>
     * </ul>
     *
     * @param  user
     *         The {@link net.dv8tion.jda.api.entities.User User} to ban.
     * @param  delDays
     *         The history of messages, in days, that will be deleted.
     *
     * @throws net.dv8tion.jda.api.exceptions.InsufficientPermissionException
     *         If the logged in account does not have the {@link net.dv8tion.jda.api.Permission#BAN_MEMBERS} permission.
     * @throws net.dv8tion.jda.api.exceptions.HierarchyException
     *         If the logged in account cannot ban the other user due to permission hierarchy position.
     *         <br>See {@link Member#canInteract(Member)}
     * @throws java.lang.IllegalArgumentException
     *         <ul>
     *             <li>If the provided amount of days (delDays) is less than 0.</li>
     *             <li>If the provided amount of days (delDays) is bigger than 7.</li>
     *             <li>If the provided user is {@code null}</li>
     *         </ul>
     *
     * @return {@link net.dv8tion.jda.api.requests.restaction.AuditableRestAction AuditableRestAction}
     */
    @Nonnull
    @CheckReturnValue
    default AuditableRestAction<Void> ban(@Nonnull User user, int delDays)
    {
        return ban(user, delDays, null);
    }

    /**
     * Bans the user specified by the userId and deletes messages sent by the user
     * based on the amount of delDays.
     * <br>If you wish to ban a user without deleting any messages, provide delDays with a value of 0.
     *
     * <p>You can unban a user with {@link net.dv8tion.jda.api.entities.Guild#unban(User) Guild.unban(User)}.
     *
     * <p><b>Note:</b> {@link net.dv8tion.jda.api.entities.Guild#getMembers()} will still contain the {@link net.dv8tion.jda.api.entities.User User's}
     * {@link net.dv8tion.jda.api.entities.Member Member} object (if the User was in the Guild)
     * until Discord sends the {@link net.dv8tion.jda.api.events.guild.member.GuildMemberRemoveEvent GuildMemberRemoveEvent}.
     *
     * <p>Possible {@link net.dv8tion.jda.api.requests.ErrorResponse ErrorResponses} caused by
     * the returned {@link net.dv8tion.jda.api.requests.RestAction RestAction} include the following:
     * <ul>
     *     <li>{@link net.dv8tion.jda.api.requests.ErrorResponse#MISSING_PERMISSIONS MISSING_PERMISSIONS}
     *     <br>The target Member cannot be banned due to a permission discrepancy</li>
     *
     *     <li>{@link net.dv8tion.jda.api.requests.ErrorResponse#UNKNOWN_MEMBER UNKNOWN_MEMBER}
     *     <br>The specified Member was removed from the Guild before finishing the task</li>
     * </ul>
     *
     * @param  userId
     *         The id of the {@link net.dv8tion.jda.api.entities.User User} to ban.
     * @param  delDays
     *         The history of messages, in days, that will be deleted.
     *
     * @throws net.dv8tion.jda.api.exceptions.InsufficientPermissionException
     *         If the logged in account does not have the {@link net.dv8tion.jda.api.Permission#BAN_MEMBERS} permission.
     * @throws net.dv8tion.jda.api.exceptions.HierarchyException
     *         If the logged in account cannot ban the other user due to permission hierarchy position.
     *         <br>See {@link Member#canInteract(Member)}
     * @throws java.lang.IllegalArgumentException
     *         <ul>
     *             <li>If the provided amount of days (delDays) is less than 0.</li>
     *             <li>If the provided amount of days (delDays) is bigger than 7.</li>
     *             <li>If the provided userId is {@code null}</li>
     *         </ul>
     *
     * @return {@link net.dv8tion.jda.api.requests.restaction.AuditableRestAction AuditableRestAction}
     */
    @Nonnull
    @CheckReturnValue
    default AuditableRestAction<Void> ban(@Nonnull String userId, int delDays)
    {
        return ban(userId, delDays, null);
    }

    /**
     * Unbans the specified {@link net.dv8tion.jda.api.entities.User User} from this Guild.
     *
     * <p>Possible {@link net.dv8tion.jda.api.requests.ErrorResponse ErrorResponses} caused by
     * the returned {@link net.dv8tion.jda.api.requests.RestAction RestAction} include the following:
     * <ul>
     *     <li>{@link net.dv8tion.jda.api.requests.ErrorResponse#MISSING_PERMISSIONS MISSING_PERMISSIONS}
     *     <br>The target Member cannot be unbanned due to a permission discrepancy</li>
     *
     *     <li>{@link net.dv8tion.jda.api.requests.ErrorResponse#UNKNOWN_USER UNKNOWN_USER}
     *     <br>The specified User is invalid</li>
     * </ul>
     *
     * @param  user
     *         The id of the {@link net.dv8tion.jda.api.entities.User User} to unban.
     *
     * @throws net.dv8tion.jda.api.exceptions.InsufficientPermissionException
     *         If the logged in account does not have the {@link net.dv8tion.jda.api.Permission#BAN_MEMBERS} permission.
     * @throws IllegalArgumentException
     *         If the provided user is null
     *
     * @return {@link net.dv8tion.jda.api.requests.restaction.AuditableRestAction AuditableRestAction}
     */
    @Nonnull
    @CheckReturnValue
    default AuditableRestAction<Void> unban(@Nonnull User user)
    {
        Checks.notNull(user, "User");

        return unban(user.getId());
    }

    /**
     * Unbans the a user specified by the userId from this Guild.
     *
     * <p>Possible {@link net.dv8tion.jda.api.requests.ErrorResponse ErrorResponses} caused by
     * the returned {@link net.dv8tion.jda.api.requests.RestAction RestAction} include the following:
     * <ul>
     *     <li>{@link net.dv8tion.jda.api.requests.ErrorResponse#MISSING_PERMISSIONS MISSING_PERMISSIONS}
     *     <br>The target Member cannot be unbanned due to a permission discrepancy</li>
     *
     *     <li>{@link net.dv8tion.jda.api.requests.ErrorResponse#UNKNOWN_USER UNKNOWN_USER}
     *     <br>The specified User does not exist</li>
     * </ul>
     *
     * @param  userId
     *         The id of the {@link net.dv8tion.jda.api.entities.User User} to unban.
     *
     * @throws net.dv8tion.jda.api.exceptions.InsufficientPermissionException
     *         If the logged in account does not have the {@link net.dv8tion.jda.api.Permission#BAN_MEMBERS} permission.
     * @throws IllegalArgumentException
     *         If the provided id is null or blank
     *
     * @return {@link net.dv8tion.jda.api.requests.restaction.AuditableRestAction AuditableRestAction}
     */
    @Nonnull
    @CheckReturnValue
    AuditableRestAction<Void> unban(@Nonnull String userId);

    /**
     * Sets the Guild Deafened state state of the {@link net.dv8tion.jda.api.entities.Member Member} based on the provided
     * boolean.
     *
     * <p><b>Note:</b> The Member's {@link net.dv8tion.jda.api.entities.GuildVoiceState#isGuildDeafened() GuildVoiceState.isGuildDeafened()} value won't change
     * until JDA receives the {@link net.dv8tion.jda.api.events.guild.voice.GuildVoiceGuildDeafenEvent GuildVoiceGuildDeafenEvent} event related to this change.
     *
     * <p>Possible {@link net.dv8tion.jda.api.requests.ErrorResponse ErrorResponses} caused by
     * the returned {@link net.dv8tion.jda.api.requests.RestAction RestAction} include the following:
     * <ul>
     *     <li>{@link net.dv8tion.jda.api.requests.ErrorResponse#MISSING_PERMISSIONS MISSING_PERMISSIONS}
     *     <br>The target Member cannot be deafened due to a permission discrepancy</li>
     *
     *     <li>{@link net.dv8tion.jda.api.requests.ErrorResponse#UNKNOWN_MEMBER UNKNOWN_MEMBER}
     *     <br>The specified Member was removed from the Guild before finishing the task</li>
     *
     *     <li>{@link net.dv8tion.jda.api.requests.ErrorResponse#USER_NOT_CONNECTED USER_NOT_CONNECTED}
     *     <br>The specified Member is not connected to a voice channel</li>
     * </ul>
     *
     * @param  member
     *         The {@link net.dv8tion.jda.api.entities.Member Member} who's {@link GuildVoiceState VoiceState} is being changed.
     * @param  deafen
     *         Whether this {@link net.dv8tion.jda.api.entities.Member Member} should be deafened or undeafened.
     *
     * @throws net.dv8tion.jda.api.exceptions.InsufficientPermissionException
     *         If the logged in account does not have the {@link net.dv8tion.jda.api.Permission#VOICE_DEAF_OTHERS} permission.
     * @throws IllegalArgumentException
     *         If the provided member is not from this Guild or null.
     * @throws java.lang.IllegalStateException
     *         If the provided member is not currently connected to a voice channel.
     *
     * @return {@link net.dv8tion.jda.api.requests.restaction.AuditableRestAction AuditableRestAction}
     */
    @Nonnull
    @CheckReturnValue
    AuditableRestAction<Void> deafen(@Nonnull Member member, boolean deafen);

    /**
     * Sets the Guild Muted state state of the {@link net.dv8tion.jda.api.entities.Member Member} based on the provided
     * boolean.
     *
     * <p><b>Note:</b> The Member's {@link net.dv8tion.jda.api.entities.GuildVoiceState#isGuildMuted() GuildVoiceState.isGuildMuted()} value won't change
     * until JDA receives the {@link net.dv8tion.jda.api.events.guild.voice.GuildVoiceGuildMuteEvent GuildVoiceGuildMuteEvent} event related to this change.
     *
     * <p>Possible {@link net.dv8tion.jda.api.requests.ErrorResponse ErrorResponses} caused by
     * the returned {@link net.dv8tion.jda.api.requests.RestAction RestAction} include the following:
     * <ul>
     *     <li>{@link net.dv8tion.jda.api.requests.ErrorResponse#MISSING_PERMISSIONS MISSING_PERMISSIONS}
     *     <br>The target Member cannot be muted due to a permission discrepancy</li>
     *
     *     <li>{@link net.dv8tion.jda.api.requests.ErrorResponse#UNKNOWN_MEMBER UNKNOWN_MEMBER}
     *     <br>The specified Member was removed from the Guild before finishing the task</li>
     *
     *     <li>{@link net.dv8tion.jda.api.requests.ErrorResponse#USER_NOT_CONNECTED USER_NOT_CONNECTED}
     *     <br>The specified Member is not connected to a voice channel</li>
     * </ul>
     *
     * @param  member
     *         The {@link net.dv8tion.jda.api.entities.Member Member} who's {@link GuildVoiceState VoiceState} is being changed.
     * @param  mute
     *         Whether this {@link net.dv8tion.jda.api.entities.Member Member} should be muted or unmuted.
     *
     * @throws net.dv8tion.jda.api.exceptions.InsufficientPermissionException
     *         If the logged in account does not have the {@link net.dv8tion.jda.api.Permission#VOICE_DEAF_OTHERS} permission.
     * @throws java.lang.IllegalArgumentException
     *         If the provided member is not from this Guild or null.
     * @throws java.lang.IllegalStateException
     *         If the provided member is not currently connected to a voice channel.
     *
     * @return {@link net.dv8tion.jda.api.requests.restaction.AuditableRestAction AuditableRestAction}
     */
    @Nonnull
    @CheckReturnValue
    AuditableRestAction<Void> mute(@Nonnull Member member, boolean mute);

    /**
     * Atomically assigns the provided {@link net.dv8tion.jda.api.entities.Role Role} to the specified {@link net.dv8tion.jda.api.entities.Member Member}.
     * <br><b>This can be used together with other role modification methods as it does not require an updated cache!</b>
     *
     * <p>If multiple roles should be added/removed (efficiently) in one request
     * you may use {@link #modifyMemberRoles(Member, Collection, Collection) modifyMemberRoles(Member, Collection, Collection)} or similar methods.
     *
     * <p>If the specified role is already present in the member's set of roles this does nothing.
     *
     * <p>Possible {@link net.dv8tion.jda.api.requests.ErrorResponse ErrorResponses} caused by
     * the returned {@link net.dv8tion.jda.api.requests.RestAction RestAction} include the following:
     * <ul>
     *     <li>{@link net.dv8tion.jda.api.requests.ErrorResponse#MISSING_PERMISSIONS MISSING_PERMISSIONS}
     *     <br>The Members Roles could not be modified due to a permission discrepancy</li>
     *
     *     <li>{@link net.dv8tion.jda.api.requests.ErrorResponse#UNKNOWN_MEMBER UNKNOWN_MEMBER}
     *     <br>The target Member was removed from the Guild before finishing the task</li>
     *
     *     <li>{@link net.dv8tion.jda.api.requests.ErrorResponse#UNKNOWN_ROLE UNKNOWN_ROLE}
     *     <br>If the specified Role does not exist</li>
     * </ul>
     *
     * @param  member
     *         The target member who will receive the new role
     * @param  role
     *         The role which should be assigned atomically
     *
     * @throws java.lang.IllegalArgumentException
     *         <ul>
     *             <li>If the specified member/role are not from the current Guild</li>
     *             <li>Either member or role are {@code null}</li>
     *         </ul>
     * @throws net.dv8tion.jda.api.exceptions.InsufficientPermissionException
     *         If the currently logged in account does not have {@link net.dv8tion.jda.api.Permission#MANAGE_ROLES Permission.MANAGE_ROLES}
     * @throws net.dv8tion.jda.api.exceptions.HierarchyException
     *         If the provided roles are higher in the Guild's hierarchy
     *         and thus cannot be modified by the currently logged in account
     *
     * @return {@link net.dv8tion.jda.api.requests.restaction.AuditableRestAction AuditableRestAction}
     */
    @Nonnull
    @CheckReturnValue
    AuditableRestAction<Void> addRoleToMember(@Nonnull Member member, @Nonnull Role role);

    /**
     * Atomically assigns the provided {@link net.dv8tion.jda.api.entities.Role Role} to the specified member by their user id.
     * <br><b>This can be used together with other role modification methods as it does not require an updated cache!</b>
     *
     * <p>If multiple roles should be added/removed (efficiently) in one request
     * you may use {@link #modifyMemberRoles(Member, Collection, Collection) modifyMemberRoles(Member, Collection, Collection)} or similar methods.
     *
     * <p>If the specified role is already present in the member's set of roles this does nothing.
     *
     * <p>Possible {@link net.dv8tion.jda.api.requests.ErrorResponse ErrorResponses} caused by
     * the returned {@link net.dv8tion.jda.api.requests.RestAction RestAction} include the following:
     * <ul>
     *     <li>{@link net.dv8tion.jda.api.requests.ErrorResponse#MISSING_PERMISSIONS MISSING_PERMISSIONS}
     *     <br>The Members Roles could not be modified due to a permission discrepancy</li>
     *
     *     <li>{@link net.dv8tion.jda.api.requests.ErrorResponse#UNKNOWN_MEMBER UNKNOWN_MEMBER}
     *     <br>The target Member was removed from the Guild before finishing the task</li>
     *
     *     <li>{@link net.dv8tion.jda.api.requests.ErrorResponse#UNKNOWN_ROLE UNKNOWN_ROLE}
     *     <br>If the specified Role does not exist</li>
     * </ul>
     *
     * @param  userId
     *         The id of the target member who will receive the new role
     * @param  role
     *         The role which should be assigned atomically
     *
     * @throws java.lang.IllegalArgumentException
     *         <ul>
     *             <li>If the specified role is not from the current Guild</li>
     *             <li>If the role is {@code null}</li>
     *         </ul>
     * @throws net.dv8tion.jda.api.exceptions.InsufficientPermissionException
     *         If the currently logged in account does not have {@link net.dv8tion.jda.api.Permission#MANAGE_ROLES Permission.MANAGE_ROLES}
     * @throws net.dv8tion.jda.api.exceptions.HierarchyException
     *         If the provided roles are higher in the Guild's hierarchy
     *         and thus cannot be modified by the currently logged in account
     *
     * @return {@link net.dv8tion.jda.api.requests.restaction.AuditableRestAction AuditableRestAction}
     */
    @Nonnull
    @CheckReturnValue
    default AuditableRestAction<Void> addRoleToMember(long userId, @Nonnull Role role)
    {
        Checks.notNull(role, "Role");
        Checks.check(role.getGuild().equals(this), "Role must be from the same guild! Trying to use role from %s in %s", role.getGuild().toString(), toString());

        Member member = getMemberById(userId);
        if (member != null)
            return addRoleToMember(member, role);
        if (!getSelfMember().hasPermission(Permission.MANAGE_ROLES))
            throw new InsufficientPermissionException(this, Permission.MANAGE_ROLES);
        if (!getSelfMember().canInteract(role))
            throw new HierarchyException("Can't modify a role with higher or equal highest role than yourself! Role: " + role.toString());
        Route.CompiledRoute route = Route.Guilds.ADD_MEMBER_ROLE.compile(getId(), Long.toUnsignedString(userId), role.getId());
        return new AuditableRestActionImpl<>(getJDA(), route);
    }

    /**
     * Atomically assigns the provided {@link net.dv8tion.jda.api.entities.Role Role} to the specified member by their user id.
     * <br><b>This can be used together with other role modification methods as it does not require an updated cache!</b>
     *
     * <p>If multiple roles should be added/removed (efficiently) in one request
     * you may use {@link #modifyMemberRoles(Member, Collection, Collection) modifyMemberRoles(Member, Collection, Collection)} or similar methods.
     *
     * <p>If the specified role is already present in the member's set of roles this does nothing.
     *
     * <p>Possible {@link net.dv8tion.jda.api.requests.ErrorResponse ErrorResponses} caused by
     * the returned {@link net.dv8tion.jda.api.requests.RestAction RestAction} include the following:
     * <ul>
     *     <li>{@link net.dv8tion.jda.api.requests.ErrorResponse#MISSING_PERMISSIONS MISSING_PERMISSIONS}
     *     <br>The Members Roles could not be modified due to a permission discrepancy</li>
     *
     *     <li>{@link net.dv8tion.jda.api.requests.ErrorResponse#UNKNOWN_MEMBER UNKNOWN_MEMBER}
     *     <br>The target Member was removed from the Guild before finishing the task</li>
     *
     *     <li>{@link net.dv8tion.jda.api.requests.ErrorResponse#UNKNOWN_ROLE UNKNOWN_ROLE}
     *     <br>If the specified Role does not exist</li>
     * </ul>
     *
     * @param  userId
     *         The id of the target member who will receive the new role
     * @param  role
     *         The role which should be assigned atomically
     *
     * @throws java.lang.IllegalArgumentException
     *         <ul>
     *             <li>If the specified role is not from the current Guild</li>
     *             <li>If the role is {@code null}</li>
     *         </ul>
     * @throws net.dv8tion.jda.api.exceptions.InsufficientPermissionException
     *         If the currently logged in account does not have {@link net.dv8tion.jda.api.Permission#MANAGE_ROLES Permission.MANAGE_ROLES}
     * @throws net.dv8tion.jda.api.exceptions.HierarchyException
     *         If the provided roles are higher in the Guild's hierarchy
     *         and thus cannot be modified by the currently logged in account
     *
     * @return {@link net.dv8tion.jda.api.requests.restaction.AuditableRestAction AuditableRestAction}
     */
    @Nonnull
    @CheckReturnValue
    default AuditableRestAction<Void> addRoleToMember(@Nonnull String userId, @Nonnull Role role)
    {
        return addRoleToMember(MiscUtil.parseSnowflake(userId), role);
    }

    /**
     * Atomically removes the provided {@link net.dv8tion.jda.api.entities.Role Role} from the specified {@link net.dv8tion.jda.api.entities.Member Member}.
     * <br><b>This can be used together with other role modification methods as it does not require an updated cache!</b>
     *
     * <p>If multiple roles should be added/removed (efficiently) in one request
     * you may use {@link #modifyMemberRoles(Member, Collection, Collection) modifyMemberRoles(Member, Collection, Collection)} or similar methods.
     *
     * <p>If the specified role is not present in the member's set of roles this does nothing.
     *
     * <p>Possible {@link net.dv8tion.jda.api.requests.ErrorResponse ErrorResponses} caused by
     * the returned {@link net.dv8tion.jda.api.requests.RestAction RestAction} include the following:
     * <ul>
     *     <li>{@link net.dv8tion.jda.api.requests.ErrorResponse#MISSING_PERMISSIONS MISSING_PERMISSIONS}
     *     <br>The Members Roles could not be modified due to a permission discrepancy</li>
     *
     *     <li>{@link net.dv8tion.jda.api.requests.ErrorResponse#UNKNOWN_MEMBER UNKNOWN_MEMBER}
     *     <br>The target Member was removed from the Guild before finishing the task</li>
     *
     *     <li>{@link net.dv8tion.jda.api.requests.ErrorResponse#UNKNOWN_ROLE UNKNOWN_ROLE}
     *     <br>If the specified Role does not exist</li>
     * </ul>
     *
     * @param  member
     *         The target member who will lose the specified role
     * @param  role
     *         The role which should be removed atomically
     *
     * @throws java.lang.IllegalArgumentException
     *         <ul>
     *             <li>If the specified member/role are not from the current Guild</li>
     *             <li>Either member or role are {@code null}</li>
     *         </ul>
     * @throws net.dv8tion.jda.api.exceptions.InsufficientPermissionException
     *         If the currently logged in account does not have {@link net.dv8tion.jda.api.Permission#MANAGE_ROLES Permission.MANAGE_ROLES}
     * @throws net.dv8tion.jda.api.exceptions.HierarchyException
     *         If the provided roles are higher in the Guild's hierarchy
     *         and thus cannot be modified by the currently logged in account
     *
     * @return {@link net.dv8tion.jda.api.requests.restaction.AuditableRestAction AuditableRestAction}
     */
    @Nonnull
    @CheckReturnValue
    AuditableRestAction<Void> removeRoleFromMember(@Nonnull Member member, @Nonnull Role role);

    /**
     * Atomically removes the provided {@link net.dv8tion.jda.api.entities.Role Role} from the specified member by their user id.
     * <br><b>This can be used together with other role modification methods as it does not require an updated cache!</b>
     *
     * <p>If multiple roles should be added/removed (efficiently) in one request
     * you may use {@link #modifyMemberRoles(Member, Collection, Collection) modifyMemberRoles(Member, Collection, Collection)} or similar methods.
     *
     * <p>If the specified role is not present in the member's set of roles this does nothing.
     *
     * <p>Possible {@link net.dv8tion.jda.api.requests.ErrorResponse ErrorResponses} caused by
     * the returned {@link net.dv8tion.jda.api.requests.RestAction RestAction} include the following:
     * <ul>
     *     <li>{@link net.dv8tion.jda.api.requests.ErrorResponse#MISSING_PERMISSIONS MISSING_PERMISSIONS}
     *     <br>The Members Roles could not be modified due to a permission discrepancy</li>
     *
     *     <li>{@link net.dv8tion.jda.api.requests.ErrorResponse#UNKNOWN_MEMBER UNKNOWN_MEMBER}
     *     <br>The target Member was removed from the Guild before finishing the task</li>
     *
     *     <li>{@link net.dv8tion.jda.api.requests.ErrorResponse#UNKNOWN_ROLE UNKNOWN_ROLE}
     *     <br>If the specified Role does not exist</li>
     * </ul>
     *
     * @param  userId
     *         The id of the target member who will lose the specified role
     * @param  role
     *         The role which should be removed atomically
     *
     * @throws java.lang.IllegalArgumentException
     *         <ul>
     *             <li>If the specified role is not from the current Guild</li>
     *             <li>The role is {@code null}</li>
     *         </ul>
     * @throws net.dv8tion.jda.api.exceptions.InsufficientPermissionException
     *         If the currently logged in account does not have {@link net.dv8tion.jda.api.Permission#MANAGE_ROLES Permission.MANAGE_ROLES}
     * @throws net.dv8tion.jda.api.exceptions.HierarchyException
     *         If the provided roles are higher in the Guild's hierarchy
     *         and thus cannot be modified by the currently logged in account
     *
     * @return {@link net.dv8tion.jda.api.requests.restaction.AuditableRestAction AuditableRestAction}
     */
    @Nonnull
    @CheckReturnValue
    default AuditableRestAction<Void> removeRoleFromMember(long userId, @Nonnull Role role)
    {
        Checks.notNull(role, "Role");
        Checks.check(role.getGuild().equals(this), "Role must be from the same guild! Trying to use role from %s in %s", role.getGuild().toString(), toString());

        Member member = getMemberById(userId);
        if (member != null)
            return removeRoleFromMember(member, role);
        if (!getSelfMember().hasPermission(Permission.MANAGE_ROLES))
            throw new InsufficientPermissionException(this, Permission.MANAGE_ROLES);
        if (!getSelfMember().canInteract(role))
            throw new HierarchyException("Can't modify a role with higher or equal highest role than yourself! Role: " + role.toString());
        Route.CompiledRoute route = Route.Guilds.REMOVE_MEMBER_ROLE.compile(getId(), Long.toUnsignedString(userId), role.getId());
        return new AuditableRestActionImpl<>(getJDA(), route);
    }

    /**
     * Atomically removes the provided {@link net.dv8tion.jda.api.entities.Role Role} from the specified member by their user id.
     * <br><b>This can be used together with other role modification methods as it does not require an updated cache!</b>
     *
     * <p>If multiple roles should be added/removed (efficiently) in one request
     * you may use {@link #modifyMemberRoles(Member, Collection, Collection) modifyMemberRoles(Member, Collection, Collection)} or similar methods.
     *
     * <p>If the specified role is not present in the member's set of roles this does nothing.
     *
     * <p>Possible {@link net.dv8tion.jda.api.requests.ErrorResponse ErrorResponses} caused by
     * the returned {@link net.dv8tion.jda.api.requests.RestAction RestAction} include the following:
     * <ul>
     *     <li>{@link net.dv8tion.jda.api.requests.ErrorResponse#MISSING_PERMISSIONS MISSING_PERMISSIONS}
     *     <br>The Members Roles could not be modified due to a permission discrepancy</li>
     *
     *     <li>{@link net.dv8tion.jda.api.requests.ErrorResponse#UNKNOWN_MEMBER UNKNOWN_MEMBER}
     *     <br>The target Member was removed from the Guild before finishing the task</li>
     *
     *     <li>{@link net.dv8tion.jda.api.requests.ErrorResponse#UNKNOWN_ROLE UNKNOWN_ROLE}
     *     <br>If the specified Role does not exist</li>
     * </ul>
     *
     * @param  userId
     *         The id of the target member who will lose the specified role
     * @param  role
     *         The role which should be removed atomically
     *
     * @throws java.lang.IllegalArgumentException
     *         <ul>
     *             <li>If the specified role is not from the current Guild</li>
     *             <li>The role is {@code null}</li>
     *         </ul>
     * @throws net.dv8tion.jda.api.exceptions.InsufficientPermissionException
     *         If the currently logged in account does not have {@link net.dv8tion.jda.api.Permission#MANAGE_ROLES Permission.MANAGE_ROLES}
     * @throws net.dv8tion.jda.api.exceptions.HierarchyException
     *         If the provided roles are higher in the Guild's hierarchy
     *         and thus cannot be modified by the currently logged in account
     *
     * @return {@link net.dv8tion.jda.api.requests.restaction.AuditableRestAction AuditableRestAction}
     */
    @Nonnull
    @CheckReturnValue
    default AuditableRestAction<Void> removeRoleFromMember(@Nonnull String userId, @Nonnull Role role)
    {
        return removeRoleFromMember(MiscUtil.parseSnowflake(userId), role);
    }

    /**
     * Modifies the {@link net.dv8tion.jda.api.entities.Role Roles} of the specified {@link net.dv8tion.jda.api.entities.Member Member}
     * by adding and removing a collection of roles.
     * <br>None of the provided roles may be the <u>Public Role</u> of the current Guild.
     * <br>If a role is both in {@code rolesToAdd} and {@code rolesToRemove} it will be removed.
     *
     * <h2>Example</h2>
     * <pre>{@code
     * public static void promote(Member member) {
     *     Guild guild = member.getGuild();
     *     List<Role> pleb = guild.getRolesByName("Pleb", true); // remove all roles named "pleb"
     *     List<Role> knight = guild.getRolesByName("Knight", true); // add all roles named "knight"
     *     // update roles in single request
     *     guild.modifyMemberRoles(member, knight, pleb).queue();
     * }
     * }</pre>
     *
     * <h1>Warning</h1>
     * <b>This may <u>not</u> be used together with any other role add/remove/modify methods for the same Member
     * within one event listener cycle! The changes made by this require cache updates which are triggered by
     * lifecycle events which are received later. This may only be called again once the specific Member has been updated
     * by a {@link net.dv8tion.jda.api.events.guild.member.GenericGuildMemberEvent GenericGuildMemberEvent} targeting the same Member.</b>
     *
     * <p>This is logically equivalent to:
     * <pre>{@code
     * Set<Role> roles = new HashSet<>(member.getRoles());
     * roles.addAll(rolesToAdd);
     * roles.removeAll(rolesToRemove);
     * RestAction<Void> action = guild.modifyMemberRoles(member, roles);
     * }</pre>
     *
     * <p>You can use {@link #addRoleToMember(Member, Role)} and {@link #removeRoleFromMember(Member, Role)} to make updates
     * independent of the cache.
     *
     * <p>Possible {@link net.dv8tion.jda.api.requests.ErrorResponse ErrorResponses} caused by
     * the returned {@link net.dv8tion.jda.api.requests.RestAction RestAction} include the following:
     * <ul>
     *     <li>{@link net.dv8tion.jda.api.requests.ErrorResponse#MISSING_PERMISSIONS MISSING_PERMISSIONS}
     *     <br>The Members Roles could not be modified due to a permission discrepancy</li>
     *
     *     <li>{@link net.dv8tion.jda.api.requests.ErrorResponse#UNKNOWN_MEMBER UNKNOWN_MEMBER}
     *     <br>The target Member was removed from the Guild before finishing the task</li>
     * </ul>
     *
     * @param  member
     *         The {@link net.dv8tion.jda.api.entities.Member Member} that should be modified
     * @param  rolesToAdd
     *         A {@link java.util.Collection Collection} of {@link net.dv8tion.jda.api.entities.Role Roles}
     *         to add to the current Roles the specified {@link net.dv8tion.jda.api.entities.Member Member} already has, or null
     * @param  rolesToRemove
     *         A {@link java.util.Collection Collection} of {@link net.dv8tion.jda.api.entities.Role Roles}
     *         to remove from the current Roles the specified {@link net.dv8tion.jda.api.entities.Member Member} already has, or null
     *
     * @throws net.dv8tion.jda.api.exceptions.InsufficientPermissionException
     *         If the currently logged in account does not have {@link net.dv8tion.jda.api.Permission#MANAGE_ROLES Permission.MANAGE_ROLES}
     * @throws net.dv8tion.jda.api.exceptions.HierarchyException
     *         If the provided roles are higher in the Guild's hierarchy
     *         and thus cannot be modified by the currently logged in account
     * @throws IllegalArgumentException
     *         <ul>
     *             <li>If the target member is {@code null}</li>
     *             <li>If any of the specified Roles is managed or is the {@code Public Role} of the Guild</li>
     *         </ul>
     *
     * @return {@link net.dv8tion.jda.api.requests.restaction.AuditableRestAction AuditableRestAction}
     */
    @Nonnull
    @CheckReturnValue
    AuditableRestAction<Void> modifyMemberRoles(@Nonnull Member member, @Nullable Collection<Role> rolesToAdd, @Nullable Collection<Role> rolesToRemove);

    /**
     * Modifies the complete {@link net.dv8tion.jda.api.entities.Role Role} set of the specified {@link net.dv8tion.jda.api.entities.Member Member}
     * <br>The provided roles will replace all current Roles of the specified Member.
     *
     * <h1>Warning</h1>
     * <b>This may <u>not</u> be used together with any other role add/remove/modify methods for the same Member
     * within one event listener cycle! The changes made by this require cache updates which are triggered by
     * lifecycle events which are received later. This may only be called again once the specific Member has been updated
     * by a {@link net.dv8tion.jda.api.events.guild.member.GenericGuildMemberEvent GenericGuildMemberEvent} targeting the same Member.</b>
     *
     * <p><b>The new roles <u>must not</u> contain the Public Role of the Guild</b>
     *
     * <p>Possible {@link net.dv8tion.jda.api.requests.ErrorResponse ErrorResponses} caused by
     * the returned {@link net.dv8tion.jda.api.requests.RestAction RestAction} include the following:
     * <ul>
     *     <li>{@link net.dv8tion.jda.api.requests.ErrorResponse#MISSING_PERMISSIONS MISSING_PERMISSIONS}
     *     <br>The Members Roles could not be modified due to a permission discrepancy</li>
     *
     *     <li>{@link net.dv8tion.jda.api.requests.ErrorResponse#UNKNOWN_MEMBER UNKNOWN_MEMBER}
     *     <br>The target Member was removed from the Guild before finishing the task</li>
     * </ul>
     *
     * <h2>Example</h2>
     * <pre>{@code
     * public static void removeRoles(Member member) {
     *     Guild guild = member.getGuild();
     *     // pass no role, this means we set the roles of the member to an empty array.
     *     guild.modifyMemberRoles(member).queue();
     * }
     * }</pre>
     *
     * @param  member
     *         A {@link net.dv8tion.jda.api.entities.Member Member} of which to override the Roles of
     * @param  roles
     *         New collection of {@link net.dv8tion.jda.api.entities.Role Roles} for the specified Member
     *
     * @throws net.dv8tion.jda.api.exceptions.InsufficientPermissionException
     *         If the currently logged in account does not have {@link net.dv8tion.jda.api.Permission#MANAGE_ROLES Permission.MANAGE_ROLES}
     * @throws net.dv8tion.jda.api.exceptions.HierarchyException
     *         If the provided roles are higher in the Guild's hierarchy
     *         and thus cannot be modified by the currently logged in account
     * @throws IllegalArgumentException
     *         <ul>
     *             <li>If any of the provided arguments is {@code null}</li>
     *             <li>If any of the provided arguments is not from this Guild</li>
     *             <li>If any of the specified {@link net.dv8tion.jda.api.entities.Role Roles} is managed</li>
     *             <li>If any of the specified {@link net.dv8tion.jda.api.entities.Role Roles} is the {@code Public Role} of this Guild</li>
     *         </ul>
     *
     * @return {@link net.dv8tion.jda.api.requests.restaction.AuditableRestAction AuditableRestAction}
     *
     * @see    #modifyMemberRoles(Member, Collection)
     */
    @Nonnull
    @CheckReturnValue
    default AuditableRestAction<Void> modifyMemberRoles(@Nonnull Member member, @Nonnull Role... roles)
    {
        return modifyMemberRoles(member, Arrays.asList(roles));
    }

    /**
     * Modifies the complete {@link net.dv8tion.jda.api.entities.Role Role} set of the specified {@link net.dv8tion.jda.api.entities.Member Member}
     * <br>The provided roles will replace all current Roles of the specified Member.
     *
     * <p><u>The new roles <b>must not</b> contain the Public Role of the Guild</u>
     *
     * <h1>Warning</h1>
     * <b>This may <u>not</u> be used together with any other role add/remove/modify methods for the same Member
     * within one event listener cycle! The changes made by this require cache updates which are triggered by
     * lifecycle events which are received later. This may only be called again once the specific Member has been updated
     * by a {@link net.dv8tion.jda.api.events.guild.member.GenericGuildMemberEvent GenericGuildMemberEvent} targeting the same Member.</b>
     *
     * <p>Possible {@link net.dv8tion.jda.api.requests.ErrorResponse ErrorResponses} caused by
     * the returned {@link net.dv8tion.jda.api.requests.RestAction RestAction} include the following:
     * <ul>
     *     <li>{@link net.dv8tion.jda.api.requests.ErrorResponse#MISSING_PERMISSIONS MISSING_PERMISSIONS}
     *     <br>The Members Roles could not be modified due to a permission discrepancy</li>
     *
     *     <li>{@link net.dv8tion.jda.api.requests.ErrorResponse#UNKNOWN_MEMBER UNKNOWN_MEMBER}
     *     <br>The target Member was removed from the Guild before finishing the task</li>
     * </ul>
     *
     * <h2>Example</h2>
     * <pre>{@code
     * public static void makeModerator(Member member) {
     *     Guild guild = member.getGuild();
     *     List<Role> roles = new ArrayList<>(member.getRoles()); // modifiable copy
     *     List<Role> modRoles = guild.getRolesByName("moderator", true); // get roles with name "moderator"
     *     roles.addAll(modRoles); // add new roles
     *     // update the member with new roles
     *     guild.modifyMemberRoles(member, roles).queue();
     * }
     * }</pre>
     *
     * @param  member
     *         A {@link net.dv8tion.jda.api.entities.Member Member} of which to override the Roles of
     * @param  roles
     *         New collection of {@link net.dv8tion.jda.api.entities.Role Roles} for the specified Member
     *
     * @throws net.dv8tion.jda.api.exceptions.InsufficientPermissionException
     *         If the currently logged in account does not have {@link net.dv8tion.jda.api.Permission#MANAGE_ROLES Permission.MANAGE_ROLES}
     * @throws net.dv8tion.jda.api.exceptions.HierarchyException
     *         If the provided roles are higher in the Guild's hierarchy
     *         and thus cannot be modified by the currently logged in account
     * @throws IllegalArgumentException
     *         <ul>
     *             <li>If any of the provided arguments is {@code null}</li>
     *             <li>If any of the provided arguments is not from this Guild</li>
     *             <li>If any of the specified {@link net.dv8tion.jda.api.entities.Role Roles} is managed</li>
     *             <li>If any of the specified {@link net.dv8tion.jda.api.entities.Role Roles} is the {@code Public Role} of this Guild</li>
     *         </ul>
     *
     * @return {@link net.dv8tion.jda.api.requests.restaction.AuditableRestAction AuditableRestAction}
     *
     * @see    #modifyMemberRoles(Member, Collection)
     */
    @Nonnull
    @CheckReturnValue
    AuditableRestAction<Void> modifyMemberRoles(@Nonnull Member member, @Nonnull Collection<Role> roles);

    /**
     * Transfers the Guild ownership to the specified {@link net.dv8tion.jda.api.entities.Member Member}
     * <br>Only available if the currently logged in account is the owner of this Guild
     *
     * <p>Possible {@link net.dv8tion.jda.api.requests.ErrorResponse ErrorResponses} caused by
     * the returned {@link net.dv8tion.jda.api.requests.RestAction RestAction} include the following:
     * <ul>
     *     <li>{@link net.dv8tion.jda.api.requests.ErrorResponse#MISSING_PERMISSIONS MISSING_PERMISSIONS}
     *     <br>The currently logged in account lost ownership before completing the task</li>
     *
     *     <li>{@link net.dv8tion.jda.api.requests.ErrorResponse#UNKNOWN_MEMBER UNKNOWN_MEMBER}
     *     <br>The target Member was removed from the Guild before finishing the task</li>
     * </ul>
     *
     * @param  newOwner
     *         Not-null Member to transfer ownership to
     *
     * @throws net.dv8tion.jda.api.exceptions.PermissionException
     *         If the currently logged in account is not the owner of this Guild
     * @throws IllegalArgumentException
     *         <ul>
     *             <li>If the specified Member is {@code null} or not from the same Guild</li>
     *             <li>If the specified Member already is the Guild owner</li>
     *             <li>If the specified Member is a bot account ({@link net.dv8tion.jda.api.AccountType#BOT AccountType.BOT})</li>
     *         </ul>
     *
     * @return {@link net.dv8tion.jda.api.requests.restaction.AuditableRestAction AuditableRestAction}
     */
    @Nonnull
    @CheckReturnValue
    AuditableRestAction<Void> transferOwnership(@Nonnull Member newOwner);

    /**
     * Creates a new {@link net.dv8tion.jda.api.entities.TextChannel TextChannel} in this Guild.
     * For this to be successful, the logged in account has to have the {@link net.dv8tion.jda.api.Permission#MANAGE_CHANNEL MANAGE_CHANNEL} Permission
     *
     * <p>Possible {@link net.dv8tion.jda.api.requests.ErrorResponse ErrorResponses} caused by
     * the returned {@link net.dv8tion.jda.api.requests.RestAction RestAction} include the following:
     * <ul>
     *     <li>{@link net.dv8tion.jda.api.requests.ErrorResponse#MISSING_PERMISSIONS MISSING_PERMISSIONS}
     *     <br>The channel could not be created due to a permission discrepancy</li>
     *
     *     <li>{@link net.dv8tion.jda.api.requests.ErrorResponse#MAX_CHANNELS MAX_CHANNELS}
     *     <br>The maximum number of channels were exceeded</li>
     * </ul>
     *
     * @param  name
     *         The name of the TextChannel to create
     *
     * @throws net.dv8tion.jda.api.exceptions.InsufficientPermissionException
     *         If the logged in account does not have the {@link net.dv8tion.jda.api.Permission#MANAGE_CHANNEL} permission
     * @throws IllegalArgumentException
     *         If the provided name is {@code null} or empty or greater than 100 characters in length
     *
     * @return A specific {@link net.dv8tion.jda.api.requests.restaction.ChannelAction ChannelAction}
     *         <br>This action allows to set fields for the new TextChannel before creating it
     */
    @Nonnull
    @CheckReturnValue
    default ChannelAction<TextChannel> createTextChannel(@Nonnull String name)
    {
        return createTextChannel(name, null);
    }

    /**
     * Creates a new {@link net.dv8tion.jda.api.entities.TextChannel TextChannel} in this Guild.
     * For this to be successful, the logged in account has to have the {@link net.dv8tion.jda.api.Permission#MANAGE_CHANNEL MANAGE_CHANNEL} Permission
     *
     * <p>Possible {@link net.dv8tion.jda.api.requests.ErrorResponse ErrorResponses} caused by
     * the returned {@link net.dv8tion.jda.api.requests.RestAction RestAction} include the following:
     * <ul>
     *     <li>{@link net.dv8tion.jda.api.requests.ErrorResponse#MISSING_PERMISSIONS MISSING_PERMISSIONS}
     *     <br>The channel could not be created due to a permission discrepancy</li>
     *
     *     <li>{@link net.dv8tion.jda.api.requests.ErrorResponse#MAX_CHANNELS MAX_CHANNELS}
     *     <br>The maximum number of channels were exceeded</li>
     * </ul>
     *
     * @param  name
     *         The name of the TextChannel to create
     * @param  parent
     *         The optional parent category for this channel, or null
     *
     * @throws net.dv8tion.jda.api.exceptions.InsufficientPermissionException
     *         If the logged in account does not have the {@link net.dv8tion.jda.api.Permission#MANAGE_CHANNEL} permission
     * @throws IllegalArgumentException
     *         If the provided name is {@code null} or empty or greater than 100 characters in length;
     *         or the provided parent is not in the same guild.
     *
     * @return A specific {@link net.dv8tion.jda.api.requests.restaction.ChannelAction ChannelAction}
     *         <br>This action allows to set fields for the new TextChannel before creating it
     */
    @Nonnull
    @CheckReturnValue
    ChannelAction<TextChannel> createTextChannel(@Nonnull String name, @Nullable Category parent);

    /**
     * Creates a new {@link net.dv8tion.jda.api.entities.VoiceChannel VoiceChannel} in this Guild.
     * For this to be successful, the logged in account has to have the {@link net.dv8tion.jda.api.Permission#MANAGE_CHANNEL MANAGE_CHANNEL} Permission.
     *
     * <p>Possible {@link net.dv8tion.jda.api.requests.ErrorResponse ErrorResponses} caused by
     * the returned {@link net.dv8tion.jda.api.requests.RestAction RestAction} include the following:
     * <ul>
     *     <li>{@link net.dv8tion.jda.api.requests.ErrorResponse#MISSING_PERMISSIONS MISSING_PERMISSIONS}
     *     <br>The channel could not be created due to a permission discrepancy</li>
     *
     *     <li>{@link net.dv8tion.jda.api.requests.ErrorResponse#MAX_CHANNELS MAX_CHANNELS}
     *     <br>The maximum number of channels were exceeded</li>
     * </ul>
     *
     * @param  name
     *         The name of the VoiceChannel to create
     *
     * @throws net.dv8tion.jda.api.exceptions.InsufficientPermissionException
     *         If the logged in account does not have the {@link net.dv8tion.jda.api.Permission#MANAGE_CHANNEL} permission
     * @throws IllegalArgumentException
     *         If the provided name is {@code null} or empty or greater than 100 characters in length
     *
     * @return A specific {@link ChannelAction ChannelAction}
     *         <br>This action allows to set fields for the new VoiceChannel before creating it
     */
    @Nonnull
    @CheckReturnValue
    default ChannelAction<VoiceChannel> createVoiceChannel(@Nonnull String name)
    {
        return createVoiceChannel(name, null);
    }

    /**
     * Creates a new {@link net.dv8tion.jda.api.entities.VoiceChannel VoiceChannel} in this Guild.
     * For this to be successful, the logged in account has to have the {@link net.dv8tion.jda.api.Permission#MANAGE_CHANNEL MANAGE_CHANNEL} Permission.
     *
     * <p>Possible {@link net.dv8tion.jda.api.requests.ErrorResponse ErrorResponses} caused by
     * the returned {@link net.dv8tion.jda.api.requests.RestAction RestAction} include the following:
     * <ul>
     *     <li>{@link net.dv8tion.jda.api.requests.ErrorResponse#MISSING_PERMISSIONS MISSING_PERMISSIONS}
     *     <br>The channel could not be created due to a permission discrepancy</li>
     *
     *     <li>{@link net.dv8tion.jda.api.requests.ErrorResponse#MAX_CHANNELS MAX_CHANNELS}
     *     <br>The maximum number of channels were exceeded</li>
     * </ul>
     *
     * @param  name
     *         The name of the VoiceChannel to create
     * @param  parent
     *         The optional parent category for this channel, or null
     *
     * @throws net.dv8tion.jda.api.exceptions.InsufficientPermissionException
     *         If the logged in account does not have the {@link net.dv8tion.jda.api.Permission#MANAGE_CHANNEL} permission
     * @throws IllegalArgumentException
     *         If the provided name is {@code null} or empty or greater than 100 characters in length;
     *         or the provided parent is not in the same guild.
     *
     * @return A specific {@link ChannelAction ChannelAction}
     *         <br>This action allows to set fields for the new VoiceChannel before creating it
     */
    @Nonnull
    @CheckReturnValue
    ChannelAction<VoiceChannel> createVoiceChannel(@Nonnull String name, @Nullable Category parent);

    /**
     * Creates a new {@link net.dv8tion.jda.api.entities.Category Category} in this Guild.
     * For this to be successful, the logged in account has to have the {@link net.dv8tion.jda.api.Permission#MANAGE_CHANNEL MANAGE_CHANNEL} Permission.
     *
     * <p>Possible {@link net.dv8tion.jda.api.requests.ErrorResponse ErrorResponses} caused by
     * the returned {@link net.dv8tion.jda.api.requests.RestAction RestAction} include the following:
     * <ul>
     *     <li>{@link net.dv8tion.jda.api.requests.ErrorResponse#MISSING_PERMISSIONS MISSING_PERMISSIONS}
     *     <br>The channel could not be created due to a permission discrepancy</li>
     *
     *     <li>{@link net.dv8tion.jda.api.requests.ErrorResponse#MAX_CHANNELS MAX_CHANNELS}
     *     <br>The maximum number of channels were exceeded</li>
     * </ul>
     *
     * @param  name
     *         The name of the Category to create
     *
     * @throws net.dv8tion.jda.api.exceptions.InsufficientPermissionException
     *         If the logged in account does not have the {@link net.dv8tion.jda.api.Permission#MANAGE_CHANNEL} permission
     * @throws IllegalArgumentException
     *         If the provided name is {@code null} or empty or greater than 100 characters in length
     *
     * @return A specific {@link ChannelAction ChannelAction}
     *         <br>This action allows to set fields for the new Category before creating it
     */
    @Nonnull
    @CheckReturnValue
    ChannelAction<Category> createCategory(@Nonnull String name);

    /**
     * Creates a copy of the specified {@link net.dv8tion.jda.api.entities.GuildChannel GuildChannel}
     * in this {@link net.dv8tion.jda.api.entities.Guild Guild}.
     * <br>The provided channel need not be in the same Guild for this to work!
     *
     * <p>This copies the following elements:
     * <ol>
     *     <li>Name</li>
     *     <li>Parent Category (if present)</li>
     *     <li>Voice Elements (Bitrate, Userlimit)</li>
     *     <li>Text Elements (Topic, NSFW)</li>
     *     <li>All permission overrides for Members/Roles</li>
     * </ol>
     *
     * <p>Possible {@link net.dv8tion.jda.api.requests.ErrorResponse ErrorResponses} caused by
     * the returned {@link net.dv8tion.jda.api.requests.RestAction RestAction} include the following:
     * <ul>
     *     <li>{@link net.dv8tion.jda.api.requests.ErrorResponse#MISSING_PERMISSIONS MISSING_PERMISSIONS}
     *     <br>The channel could not be created due to a permission discrepancy</li>
     *
     *     <li>{@link net.dv8tion.jda.api.requests.ErrorResponse#MAX_CHANNELS MAX_CHANNELS}
     *     <br>The maximum number of channels were exceeded</li>
     * </ul>
     *
     * @param  <T>
     *         The channel type
     * @param  channel
     *         The {@link net.dv8tion.jda.api.entities.GuildChannel GuildChannel} to use for the copy template
     *
     * @throws java.lang.IllegalArgumentException
     *         If the provided channel is {@code null}
     * @throws net.dv8tion.jda.api.exceptions.InsufficientPermissionException
     *         If the currently logged in account does not have the {@link net.dv8tion.jda.api.Permission#MANAGE_CHANNEL MANAGE_CHANNEL} Permission
     *
     * @return A specific {@link ChannelAction ChannelAction}
     *         <br>This action allows to set fields for the new GuildChannel before creating it!
     *
     * @since  3.1
     *
     * @see    #createTextChannel(String)
     * @see    #createVoiceChannel(String)
     * @see    ChannelAction ChannelAction
     */
    @Nonnull
    @CheckReturnValue
    @SuppressWarnings("unchecked") // we need to do an unchecked cast for the channel type here
    default <T extends GuildChannel> ChannelAction<T> createCopyOfChannel(@Nonnull T channel)
    {
        Checks.notNull(channel, "Channel");
        return (ChannelAction<T>) channel.createCopy(this);
    }

    /**
     * Creates a new {@link net.dv8tion.jda.api.entities.Role Role} in this Guild.
     * <br>It will be placed at the bottom (just over the Public Role) to avoid permission hierarchy conflicts.
     * <br>For this to be successful, the logged in account has to have the {@link net.dv8tion.jda.api.Permission#MANAGE_ROLES MANAGE_ROLES} Permission
     *
     * <p>Possible {@link net.dv8tion.jda.api.requests.ErrorResponse ErrorResponses} caused by
     * the returned {@link net.dv8tion.jda.api.requests.RestAction RestAction} include the following:
     * <ul>
     *     <li>{@link net.dv8tion.jda.api.requests.ErrorResponse#MISSING_PERMISSIONS MISSING_PERMISSIONS}
     *     <br>The role could not be created due to a permission discrepancy</li>
     *
     *     <li>{@link net.dv8tion.jda.api.requests.ErrorResponse#MAX_ROLES_PER_GUILD MAX_ROLES_PER_GUILD}
     *     <br>There are too many roles in this Guild</li>
     * </ul>
     *
     * @throws net.dv8tion.jda.api.exceptions.InsufficientPermissionException
     *         If the logged in account does not have the {@link net.dv8tion.jda.api.Permission#MANAGE_ROLES} Permission
     *
     * @return {@link net.dv8tion.jda.api.requests.restaction.RoleAction RoleAction}
     *         <br>Creates a new role with previously selected field values
     */
    @Nonnull
    @CheckReturnValue
    RoleAction createRole();

    /**
     * Creates a new {@link net.dv8tion.jda.api.entities.Role Role} in this {@link net.dv8tion.jda.api.entities.Guild Guild}
     * with the same settings as the given {@link net.dv8tion.jda.api.entities.Role Role}.
     * <br>The position of the specified Role does not matter in this case!
     *
     * <p>It will be placed at the bottom (just over the Public Role) to avoid permission hierarchy conflicts.
     * <br>For this to be successful, the logged in account has to have the {@link net.dv8tion.jda.api.Permission#MANAGE_ROLES MANAGE_ROLES} Permission
     * and all {@link net.dv8tion.jda.api.Permission Permissions} the given {@link net.dv8tion.jda.api.entities.Role Role} has.
     *
     * <p>Possible {@link net.dv8tion.jda.api.requests.ErrorResponse ErrorResponses} caused by
     * the returned {@link net.dv8tion.jda.api.requests.RestAction RestAction} include the following:
     * <ul>
     *     <li>{@link net.dv8tion.jda.api.requests.ErrorResponse#MISSING_PERMISSIONS MISSING_PERMISSIONS}
     *     <br>The role could not be created due to a permission discrepancy</li>
     *
     *     <li>{@link net.dv8tion.jda.api.requests.ErrorResponse#MAX_ROLES_PER_GUILD MAX_ROLES_PER_GUILD}
     *     <br>There are too many roles in this Guild</li>
     * </ul>
     *
     * @param  role
     *         The {@link net.dv8tion.jda.api.entities.Role Role} that should be copied
     *
     * @throws net.dv8tion.jda.api.exceptions.InsufficientPermissionException
     *         If the logged in account does not have the {@link net.dv8tion.jda.api.Permission#MANAGE_ROLES} Permission and every Permission the provided Role has
     * @throws java.lang.IllegalArgumentException
     *         If the specified role is {@code null}
     *
     * @return {@link RoleAction RoleAction}
     *         <br>RoleAction with already copied values from the specified {@link net.dv8tion.jda.api.entities.Role Role}
     */
    @Nonnull
    @CheckReturnValue
    default RoleAction createCopyOfRole(@Nonnull Role role)
    {
        Checks.notNull(role, "Role");
        return role.createCopy(this);
    }

    /**
     * Creates a new {@link net.dv8tion.jda.api.entities.Emote Emote} in this Guild.
     * <br>If one or more Roles are specified the new Emote will only be available to Members with any of the specified Roles (see {@link Member#canInteract(Emote)})
     * <br>For this to be successful, the logged in account has to have the {@link net.dv8tion.jda.api.Permission#MANAGE_EMOTES MANAGE_EMOTES} Permission.
     *
     * <p><b><u>Unicode emojis are not included as {@link net.dv8tion.jda.api.entities.Emote Emote}!</u></b>
     *
     * <p>Note that a guild is limited to 50 normal and 50 animated emotes by default.
     * Some guilds are able to add additional emotes beyond this limitation due to the
     * {@code MORE_EMOJI} feature (see {@link net.dv8tion.jda.api.entities.Guild#getFeatures() Guild.getFeatures()}).
     * <br>Due to simplicity we do not check for these limits.
     *
     * <p>Possible {@link net.dv8tion.jda.api.requests.ErrorResponse ErrorResponses} caused by
     * the returned {@link net.dv8tion.jda.api.requests.RestAction RestAction} include the following:
     * <ul>
     *     <li>{@link net.dv8tion.jda.api.requests.ErrorResponse#MISSING_PERMISSIONS MISSING_PERMISSIONS}
     *     <br>The emote could not be created due to a permission discrepancy</li>
     * </ul>
     *
     * @param  name
     *         The name for the new Emote
     * @param  icon
     *         The {@link net.dv8tion.jda.api.entities.Icon} for the new Emote
     * @param  roles
     *         The {@link net.dv8tion.jda.api.entities.Role Roles} the new Emote should be restricted to
     *         <br>If no roles are provided the Emote will be available to all Members of this Guild
     *
     * @throws net.dv8tion.jda.api.exceptions.InsufficientPermissionException
     *         If the logged in account does not have the {@link net.dv8tion.jda.api.Permission#MANAGE_EMOTES MANAGE_EMOTES} Permission
     *
     * @return {@link net.dv8tion.jda.api.requests.restaction.AuditableRestAction AuditableRestAction} - Type: {@link net.dv8tion.jda.api.entities.Emote Emote}
     */
    @Nonnull
    @CheckReturnValue
    AuditableRestAction<Emote> createEmote(@Nonnull String name, @Nonnull Icon icon, @Nonnull Role... roles);

    /**
     * Modifies the positional order of {@link net.dv8tion.jda.api.entities.Guild#getCategories() Guild.getCategories()}
     * using a specific {@link net.dv8tion.jda.api.requests.RestAction RestAction} extension to allow moving Channels
     * {@link net.dv8tion.jda.api.requests.restaction.order.OrderAction#moveUp(int) up}/{@link net.dv8tion.jda.api.requests.restaction.order.OrderAction#moveDown(int) down}
     * or {@link net.dv8tion.jda.api.requests.restaction.order.OrderAction#moveTo(int) to} a specific position.
     * <br>This uses <b>ascending</b> order with a 0 based index.
     *
     * <p>Possible {@link net.dv8tion.jda.api.requests.ErrorResponse ErrorResponses} include:
     * <ul>
     *     <li>{@link net.dv8tion.jda.api.requests.ErrorResponse#UNKNOWN_CHANNEL UNNKOWN_CHANNEL}
     *     <br>One of the channels has been deleted before the completion of the task</li>
     *
     *     <li>{@link net.dv8tion.jda.api.requests.ErrorResponse#MISSING_ACCESS MISSING_ACCESS}
     *     <br>The currently logged in account was removed from the Guild</li>
     * </ul>
     *
     * @return {@link net.dv8tion.jda.api.requests.restaction.order.ChannelOrderAction ChannelOrderAction} - Type: {@link net.dv8tion.jda.api.entities.Category Category}
     */
    @Nonnull
    @CheckReturnValue
    ChannelOrderAction modifyCategoryPositions();

    /**
     * Modifies the positional order of {@link net.dv8tion.jda.api.entities.Guild#getTextChannels() Guild.getTextChannels()}
     * using a specific {@link net.dv8tion.jda.api.requests.RestAction RestAction} extension to allow moving Channels
     * {@link net.dv8tion.jda.api.requests.restaction.order.OrderAction#moveUp(int) up}/{@link net.dv8tion.jda.api.requests.restaction.order.OrderAction#moveDown(int) down}
     * or {@link net.dv8tion.jda.api.requests.restaction.order.OrderAction#moveTo(int) to} a specific position.
     * <br>This uses <b>ascending</b> order with a 0 based index.
     *
     * <p>Possible {@link net.dv8tion.jda.api.requests.ErrorResponse ErrorResponses} include:
     * <ul>
     *     <li>{@link net.dv8tion.jda.api.requests.ErrorResponse#UNKNOWN_CHANNEL UNNKOWN_CHANNEL}
     *     <br>One of the channels has been deleted before the completion of the task</li>
     *
     *     <li>{@link net.dv8tion.jda.api.requests.ErrorResponse#MISSING_ACCESS MISSING_ACCESS}
     *     <br>The currently logged in account was removed from the Guild</li>
     * </ul>
     *
     * @return {@link ChannelOrderAction ChannelOrderAction} - Type: {@link net.dv8tion.jda.api.entities.TextChannel TextChannel}
     */
    @Nonnull
    @CheckReturnValue
    ChannelOrderAction modifyTextChannelPositions();

    /**
     * Modifies the positional order of {@link net.dv8tion.jda.api.entities.Guild#getVoiceChannels() Guild.getVoiceChannels()}
     * using a specific {@link net.dv8tion.jda.api.requests.RestAction RestAction} extension to allow moving Channels
     * {@link net.dv8tion.jda.api.requests.restaction.order.OrderAction#moveUp(int) up}/{@link net.dv8tion.jda.api.requests.restaction.order.OrderAction#moveDown(int) down}
     * or {@link net.dv8tion.jda.api.requests.restaction.order.OrderAction#moveTo(int) to} a specific position.
     * <br>This uses <b>ascending</b> order with a 0 based index.
     *
     * <p>Possible {@link net.dv8tion.jda.api.requests.ErrorResponse ErrorResponses} include:
     * <ul>
     *     <li>{@link net.dv8tion.jda.api.requests.ErrorResponse#UNKNOWN_CHANNEL UNNKOWN_CHANNEL}
     *     <br>One of the channels has been deleted before the completion of the task</li>
     *
     *     <li>{@link net.dv8tion.jda.api.requests.ErrorResponse#MISSING_ACCESS MISSING_ACCESS}
     *     <br>The currently logged in account was removed from the Guild</li>
     * </ul>
     *
     * @return {@link ChannelOrderAction ChannelOrderAction} - Type: {@link net.dv8tion.jda.api.entities.VoiceChannel VoiceChannel}
     */
    @Nonnull
    @CheckReturnValue
    ChannelOrderAction modifyVoiceChannelPositions();

    /**
     * Modifies the positional order of {@link net.dv8tion.jda.api.entities.Category#getTextChannels() Category#getTextChannels()}
     * using an extension of {@link ChannelOrderAction ChannelOrderAction}
     * specialized for ordering the nested {@link net.dv8tion.jda.api.entities.TextChannel TextChannels} of this
     * {@link net.dv8tion.jda.api.entities.Category Category}.
     * <br>Like {@code ChannelOrderAction}, the returned {@link net.dv8tion.jda.api.requests.restaction.order.CategoryOrderAction CategoryOrderAction}
     * can be used to move TextChannels {@link net.dv8tion.jda.api.requests.restaction.order.OrderAction#moveUp(int) up},
     * {@link net.dv8tion.jda.api.requests.restaction.order.OrderAction#moveDown(int) down}, or
     * {@link net.dv8tion.jda.api.requests.restaction.order.OrderAction#moveTo(int) to} a specific position.
     * <br>This uses <b>ascending</b> order with a 0 based index.
     *
     * <p>Possible {@link net.dv8tion.jda.api.requests.ErrorResponse ErrorResponses} include:
     * <ul>
     *     <li>{@link net.dv8tion.jda.api.requests.ErrorResponse#UNKNOWN_CHANNEL UNNKOWN_CHANNEL}
     *     <br>One of the channels has been deleted before the completion of the task.</li>
     *
     *     <li>{@link net.dv8tion.jda.api.requests.ErrorResponse#MISSING_ACCESS MISSING_ACCESS}
     *     <br>The currently logged in account was removed from the Guild.</li>
     * </ul>
     *
     * @param  category
     *         The {@link net.dv8tion.jda.api.entities.Category Category} to order
     *         {@link net.dv8tion.jda.api.entities.TextChannel TextChannels} from.
     *
     * @return {@link net.dv8tion.jda.api.requests.restaction.order.CategoryOrderAction CategoryOrderAction} - Type: {@link net.dv8tion.jda.api.entities.TextChannel TextChannel}
     */
    @Nonnull
    @CheckReturnValue
    CategoryOrderAction modifyTextChannelPositions(@Nonnull Category category);

    /**
     * Modifies the positional order of {@link net.dv8tion.jda.api.entities.Category#getVoiceChannels() Category#getVoiceChannels()}
     * using an extension of {@link ChannelOrderAction ChannelOrderAction}
     * specialized for ordering the nested {@link net.dv8tion.jda.api.entities.VoiceChannel VoiceChannels} of this
     * {@link net.dv8tion.jda.api.entities.Category Category}.
     * <br>Like {@code ChannelOrderAction}, the returned {@link CategoryOrderAction CategoryOrderAction}
     * can be used to move VoiceChannels {@link net.dv8tion.jda.api.requests.restaction.order.OrderAction#moveUp(int) up},
     * {@link net.dv8tion.jda.api.requests.restaction.order.OrderAction#moveDown(int) down}, or
     * {@link net.dv8tion.jda.api.requests.restaction.order.OrderAction#moveTo(int) to} a specific position.
     * <br>This uses <b>ascending</b> order with a 0 based index.
     *
     * <p>Possible {@link net.dv8tion.jda.api.requests.ErrorResponse ErrorResponses} include:
     * <ul>
     *     <li>{@link net.dv8tion.jda.api.requests.ErrorResponse#UNKNOWN_CHANNEL UNNKOWN_CHANNEL}
     *     <br>One of the channels has been deleted before the completion of the task.</li>
     *
     *     <li>{@link net.dv8tion.jda.api.requests.ErrorResponse#MISSING_ACCESS MISSING_ACCESS}
     *     <br>The currently logged in account was removed from the Guild.</li>
     * </ul>
     *
     * @param  category
     *         The {@link net.dv8tion.jda.api.entities.Category Category} to order
     *         {@link net.dv8tion.jda.api.entities.VoiceChannel VoiceChannels} from.
     *
     * @return {@link CategoryOrderAction CategoryOrderAction} - Type: {@link net.dv8tion.jda.api.entities.VoiceChannel VoiceChannels}
     */
    @Nonnull
    @CheckReturnValue
    CategoryOrderAction modifyVoiceChannelPositions(@Nonnull Category category);

    /**
     * Modifies the positional order of {@link net.dv8tion.jda.api.entities.Guild#getRoles() Guild.getRoles()}
     * using a specific {@link net.dv8tion.jda.api.requests.RestAction RestAction} extension to allow moving Roles
     * {@link net.dv8tion.jda.api.requests.restaction.order.OrderAction#moveUp(int) up}/{@link net.dv8tion.jda.api.requests.restaction.order.OrderAction#moveDown(int) down}
     * or {@link net.dv8tion.jda.api.requests.restaction.order.OrderAction#moveTo(int) to} a specific position.
     *
     * <p>This uses <b>ascending</b> ordering which means the lowest role is first!
     * <br>This means the highest role appears at index {@code n - 1} and the lower role at index {@code 0}.
     * <br>Providing {@code true} to {@link #modifyRolePositions(boolean)} will result in the ordering being
     * in ascending order, with the lower role at index {@code n - 1} and the highest at index {@code 0}.
     * <br>As a note: {@link net.dv8tion.jda.api.entities.Member#getRoles() Member.getRoles()}
     * and {@link net.dv8tion.jda.api.entities.Guild#getRoles() Guild.getRoles()} are both in descending order.
     *
     * <p>Possible {@link net.dv8tion.jda.api.requests.ErrorResponse ErrorResponses} include:
     * <ul>
     *     <li>{@link net.dv8tion.jda.api.requests.ErrorResponse#UNKNOWN_ROLE UNKNOWN_ROLE}
     *     <br>One of the roles was deleted before the completion of the task</li>
     *
     *     <li>{@link net.dv8tion.jda.api.requests.ErrorResponse#MISSING_ACCESS MISSING_ACCESS}
     *     <br>The currently logged in account was removed from the Guild</li>
     * </ul>
     *
     * @return {@link net.dv8tion.jda.api.requests.restaction.order.RoleOrderAction RoleOrderAction}
     */
    @Nonnull
    @CheckReturnValue
    default RoleOrderAction modifyRolePositions()
    {
        return modifyRolePositions(true);
    }

    /**
     * Modifies the positional order of {@link net.dv8tion.jda.api.entities.Guild#getRoles() Guild.getRoles()}
     * using a specific {@link net.dv8tion.jda.api.requests.RestAction RestAction} extension to allow moving Roles
     * {@link net.dv8tion.jda.api.requests.restaction.order.OrderAction#moveUp(int) up}/{@link net.dv8tion.jda.api.requests.restaction.order.OrderAction#moveDown(int) down}
     * or {@link net.dv8tion.jda.api.requests.restaction.order.OrderAction#moveTo(int) to} a specific position.
     *
     * <p>Possible {@link net.dv8tion.jda.api.requests.ErrorResponse ErrorResponses} include:
     * <ul>
     *     <li>{@link net.dv8tion.jda.api.requests.ErrorResponse#UNKNOWN_ROLE UNKNOWN_ROLE}
     *     <br>One of the roles was deleted before the completion of the task</li>
     *
     *     <li>{@link net.dv8tion.jda.api.requests.ErrorResponse#MISSING_ACCESS MISSING_ACCESS}
     *     <br>The currently logged in account was removed from the Guild</li>
     * </ul>
     *
     * @param  useAscendingOrder
     *         Defines the ordering of the OrderAction. If {@code false}, the OrderAction will be in the ordering
     *         defined by Discord for roles, which is Descending. This means that the highest role appears at index {@code 0}
     *         and the lowest role at index {@code n - 1}. Providing {@code true} will result in the ordering being
     *         in ascending order, with the lower role at index {@code 0} and the highest at index {@code n - 1}.
     *         <br>As a note: {@link net.dv8tion.jda.api.entities.Member#getRoles() Member.getRoles()}
     *         and {@link net.dv8tion.jda.api.entities.Guild#getRoles() Guild.getRoles()} are both in descending order.
     *
     * @return {@link RoleOrderAction RoleOrderAction}
     */
    @Nonnull
    @CheckReturnValue
    RoleOrderAction modifyRolePositions(boolean useAscendingOrder);

    //////////////////////////

    /**
     * Represents the idle time allowed until a user is moved to the
     * AFK {@link net.dv8tion.jda.api.entities.VoiceChannel} if one is set
     * ({@link net.dv8tion.jda.api.entities.Guild#getAfkChannel() Guild.getAfkChannel()}).
     */
    enum Timeout
    {
        SECONDS_60(60),
        SECONDS_300(300),
        SECONDS_900(900),
        SECONDS_1800(1800),
        SECONDS_3600(3600);

        private final int seconds;

        Timeout(int seconds)
        {
            this.seconds = seconds;
        }

        /**
         * The amount of seconds represented by this {@link Timeout}.
         *
         * @return An positive non-negative int representing the timeout amount in seconds.
         */
        public int getSeconds()
        {
            return seconds;
        }

        /**
         * Retrieves the {@link net.dv8tion.jda.api.entities.Guild.Timeout Timeout} based on the amount of seconds requested.
         * <br>If the {@code seconds} amount provided is not valid for Discord, an IllegalArgumentException will be thrown.
         *
         * @param  seconds
         *         The amount of seconds before idle timeout.
         *
         * @throws java.lang.IllegalArgumentException
         *         If the provided {@code seconds} is an invalid timeout amount.
         *
         * @return The {@link net.dv8tion.jda.api.entities.Guild.Timeout Timeout} related to the amount of seconds provided.
         */
        @Nonnull
        public static Timeout fromKey(int seconds)
        {
            for (Timeout t : values())
            {
                if (t.getSeconds() == seconds)
                    return t;
            }
            throw new IllegalArgumentException("Provided key was not recognized. Seconds: " + seconds);
        }
    }

    /**
     * Represents the Verification-Level of the Guild.
     * The Verification-Level determines what requirement you have to meet to be able to speak in this Guild.
     * <p>
     * <br><b>None</b>      {@literal ->} everyone can talk.
     * <br><b>Low</b>       {@literal ->} verified email required.
     * <br><b>Medium</b>    {@literal ->} you have to be member of discord for at least 5min.
     * <br><b>High</b>      {@literal ->} you have to be member of this guild for at least 10min.
     * <br><b>Very High</b> {@literal ->} you must have a verified phone on your discord account.
     */
    enum VerificationLevel
    {
        NONE(0),
        LOW(1),
        MEDIUM(2),
        HIGH(3),
        VERY_HIGH(4),
        UNKNOWN(-1);

        private final int key;

        VerificationLevel(int key)
        {
            this.key = key;
        }

        /**
         * The Discord id key for this Verification Level.
         *
         * @return Integer id key for this VerificationLevel.
         */
        public int getKey()
        {
            return key;
        }

        /**
         * Used to retrieve a {@link net.dv8tion.jda.api.entities.Guild.VerificationLevel VerificationLevel} based
         * on the Discord id key.
         *
         * @param  key
         *         The Discord id key representing the requested VerificationLevel.
         *
         * @return The VerificationLevel related to the provided key, or {@link #UNKNOWN VerificationLevel.UNKNOWN} if the key is not recognized.
         */
        @Nonnull
        public static VerificationLevel fromKey(int key)
        {
            for (VerificationLevel level : VerificationLevel.values())
            {
                if(level.getKey() == key)
                    return level;
            }
            return UNKNOWN;
        }
    }

    /**
     * Represents the Notification-level of the Guild.
     * The Verification-Level determines what messages you receive pings for.
     * <p>
     * <br><b>All_Messages</b>   {@literal ->} Every message sent in this guild will result in a message ping.
     * <br><b>Mentions_Only</b>  {@literal ->} Only messages that specifically mention will result in a ping.
     */
    enum NotificationLevel
    {
        ALL_MESSAGES(0),
        MENTIONS_ONLY(1),
        UNKNOWN(-1);

        private final int key;

        NotificationLevel(int key)
        {
            this.key = key;
        }

        /**
         * The Discord id key used to represent this NotificationLevel.
         *
         * @return Integer id for this NotificationLevel.
         */
        public int getKey()
        {
            return key;
        }

        /**
         * Used to retrieve a {@link net.dv8tion.jda.api.entities.Guild.NotificationLevel NotificationLevel} based
         * on the Discord id key.
         *
         * @param  key
         *         The Discord id key representing the requested NotificationLevel.
         *
         * @return The NotificationLevel related to the provided key, or {@link #UNKNOWN NotificationLevel.UNKNOWN} if the key is not recognized.
         */
        @Nonnull
        public static NotificationLevel fromKey(int key)
        {
            for (NotificationLevel level : values())
            {
                if (level.getKey() == key)
                    return level;
            }
            return UNKNOWN;
        }
    }

    /**
     * Represents the Multifactor Authentication level required by the Guild.
     * <br>The MFA Level restricts administrator functions to account with MFA Level equal to or higher than that set by the guild.
     * <p>
     * <br><b>None</b>             {@literal ->} There is no MFA level restriction on administrator functions in this guild.
     * <br><b>Two_Factor_Auth</b>  {@literal ->} Users must have 2FA enabled on their account to perform administrator functions.
     */
    enum MFALevel
    {
        NONE(0),
        TWO_FACTOR_AUTH(1),
        UNKNOWN(-1);

        private final int key;

        MFALevel(int key)
        {
            this.key = key;
        }

        /**
         * The Discord id key used to represent this MFALevel.
         *
         * @return Integer id for this MFALevel.
         */
        public int getKey()
        {
            return key;
        }

        /**
         * Used to retrieve a {@link net.dv8tion.jda.api.entities.Guild.MFALevel MFALevel} based
         * on the Discord id key.
         *
         * @param  key
         *         The Discord id key representing the requested MFALevel.
         *
         * @return The MFALevel related to the provided key, or {@link #UNKNOWN MFALevel.UNKNOWN} if the key is not recognized.
         */
        @Nonnull
        public static MFALevel fromKey(int key)
        {
            for (MFALevel level : values())
            {
                if (level.getKey() == key)
                    return level;
            }
            return UNKNOWN;
        }
    }

    /**
     * The Explicit-Content-Filter Level of a Guild.
     * <br>This decides whom's messages should be scanned for explicit content.
     */
    enum ExplicitContentLevel
    {
        OFF(0, "Don't scan any messages."),
        NO_ROLE(1, "Scan messages from members without a role."),
        ALL(2, "Scan messages sent by all members."),

        UNKNOWN(-1, "Unknown filter level!");

        private final int key;
        private final String description;

        ExplicitContentLevel(int key, String description)
        {
            this.key = key;
            this.description = description;
        }

        /**
         * The key for this level
         *
         * @return key
         */
        public int getKey()
        {
            return key;
        }

        /**
         * Description of this level in the official Discord Client (as of 5th May, 2017)
         *
         * @return Description for this level
         */
        @Nonnull
        public String getDescription()
        {
            return description;
        }

        @Nonnull
        public static ExplicitContentLevel fromKey(int key)
        {
            for (ExplicitContentLevel level : values())
            {
                if (level.key == key)
                    return level;
            }
            return UNKNOWN;
        }
    }

    /**
     * The boost tier for this guild.
     * <br>Each tier unlocks new perks for a guild that can be seen in the {@link #getFeatures() features}.
     *
     * @since  4.0.0
     */
    enum BoostTier
    {
        /**
         * The default tier.
         * <br>Unlocked at 0 boosters.
         */
        NONE(0, 96000, 50),
        /**
         * The first tier.
         * <br>Unlocked at 2 boosters.
         */
        TIER_1(1, 128000, 100),
        /**
         * The second tier.
         * <br>Unlocked at 15 boosters.
         */
        TIER_2(2, 256000, 150),
        /**
         * The third tier.
         * <br>Unlocked at 30 boosters.
         */
        TIER_3(3, 384000, 250),
        /**
         * Placeholder for future tiers.
         */
        UNKNOWN(-1, Integer.MAX_VALUE, Integer.MAX_VALUE);

        private final int key;
        private final int maxBitrate;
        private final int maxEmotes;

        BoostTier(int key, int maxBitrate, int maxEmotes)
        {
            this.key = key;
            this.maxBitrate = maxBitrate;
            this.maxEmotes = maxEmotes;
        }

        /**
         * The API key used to represent this tier, identical to the ordinal.
         *
         * @return The key
         */
        public int getKey()
        {
            return key;
        }

        /**
         * The maximum bitrate that can be applied to voice channels when this tier is reached.
         *
         * @return The maximum bitrate
         *
         * @see    net.dv8tion.jda.api.entities.Guild#getMaxBitrate()
         */
        public int getMaxBitrate()
        {
            return maxBitrate;
        }

        /**
         * The maximum amount of emotes a guild can have when this tier is reached.
         *
         * @return The maximum emotes
         * 
         * @see    net.dv8tion.jda.api.entities.Guild#getMaxEmotes()
         */
        public int getMaxEmotes() 
        {
            return maxEmotes;
        }

        /**
         * The maximum size for files that can be uploaded to this Guild.
         *
         * @return The maximum file size of this Guild
         *
         * @see    net.dv8tion.jda.api.entities.Guild#getMaxFileSize()
         */
        public long getMaxFileSize()
        {
            if (key == 2)
                return 50 << 20;
            else if (key == 3)
                return 100 << 20;
            return Message.MAX_FILE_SIZE;
        }

        /**
         * Resolves the provided API key to the boost tier.
         *
         * @param  key
         *         The API key
         *
         * @return The BoostTier or {@link #UNKNOWN}
         */
        @Nonnull
        public static BoostTier fromKey(int key)
        {
            for (BoostTier tier : values())
            {
                if (tier.key == key)
                    return tier;
            }
            return UNKNOWN;
        }
    }

    /**
     * Represents a Ban object.
     *
     * @see #retrieveBanList()
     * @see <a href="https://discord.com/developers/docs/resources/guild#ban-object" target="_blank">Discord Docs: Ban Object</a>
     */
    class Ban
    {
        protected final User user;
        protected final String reason;

        public Ban(User user, String reason)
        {
            this.user = user;
            this.reason = reason;
        }

        /**
         * The {@link net.dv8tion.jda.api.entities.User User} that was banned
         *
         * @return The banned User
         */
        @Nonnull
        public User getUser()
        {
            return user;
        }

        /**
         * The reason why this user was banned
         *
         * @return The reason for this ban, or {@code null}
         */
        @Nullable
        public String getReason()
        {
            return reason;
        }

        @Override
        public String toString()
        {
            return "GuildBan:" + user + (reason == null ? "" : '(' + reason + ')');
        }
    }

    /**
     * Meta-Data for a Guild
     *
     * @since 4.2.0
     */
    class MetaData
    {
        private final int memberLimit;
        private final int presenceLimit;
        private final int approximatePresences;
        private final int approximateMembers;

        public MetaData(int memberLimit, int presenceLimit, int approximatePresences, int approximateMembers)
        {
            this.memberLimit = memberLimit;
            this.presenceLimit = presenceLimit;
            this.approximatePresences = approximatePresences;
            this.approximateMembers = approximateMembers;
        }

        /**
         * The active member limit for this guild.
         * <br>This limit restricts how many users can be member for this guild at once.
         *
         * @return The member limit
         */
        public int getMemberLimit()
        {
            return memberLimit;
        }

        /**
         * The active presence limit for this guild.
         * <br>This limit restricts how many users can be connected/online for this guild at once.
         *
         * @return The presence limit
         */
        public int getPresenceLimit()
        {
            return presenceLimit;
        }

        /**
         * The approximate number of online members in this guild.
         *
         * @return The approximate presence count
         */
        public int getApproximatePresences()
        {
            return approximatePresences;
        }

        /**
         * The approximate number of members in this guild.
         *
         * @return The approximate member count
         */
        public int getApproximateMembers()
        {
            return approximateMembers;
        }
    }
}<|MERGE_RESOLUTION|>--- conflicted
+++ resolved
@@ -287,28 +287,8 @@
     /**
      * The Features of the {@link net.dv8tion.jda.api.entities.Guild Guild}.
      * <p>
-<<<<<<< HEAD
      * <a target="_blank" href="https://discord.com/developers/docs/resources/guild#guild-object-guild-features"><b>List of Features</b></a>
      *
-=======
-     * <b>Possible known features:</b>
-     * <ul>
-     *     <li>ANIMATED_ICON - Guild can have an animated icon</li>
-     *     <li>BANNER - Guild can have a banner</li>
-     *     <li>COMMERCE - Guild can sell software through a store channel</li>
-     *     <li>COMMUNITY - Guild can enable welcome screen and discovery, and receives community updates. See {@link #getRulesChannel()} and {@link #getCommunityUpdatesChannel()}</li>
-     *     <li>DISCOVERABLE - Guild shows up in discovery tab</li>
-     *     <li>FEATURABLE - Guild is able to be featured in discovery tab</li>
-     *     <li>INVITE_SPLASH - Guild has custom invite splash. See {@link #getSplashId()} and {@link #getSplashUrl()}</li>
-     *     <li>MORE_EMOJI - Guild is able to use more than 50 emoji</li>
-     *     <li>NEWS - Guild can create news channels</li>
-     *     <li>PARTNERED - Guild is "partnered"</li>
-     *     <li>PUBLIC - Guild is public</li>
-     *     <li>VANITY_URL - Guild a vanity URL (custom invite link). See {@link #getVanityUrl()}</li>
-     *     <li>VERIFIED - Guild is "verified"</li>
-     *     <li>VIP_REGIONS - Guild has VIP voice regions</li>
-     * </ul>
->>>>>>> 7c936470
      *
      * @return Never-null, unmodifiable Set containing all of the Guild's features.
      */
@@ -846,8 +826,8 @@
      *         If the provided arguments are null or not in the described format
      *
      * @return The {@link net.dv8tion.jda.api.entities.Member} for the discord tag or null if no member has the provided tag
-     * 
-     * @see    #getMemberByTag(String) 
+     *
+     * @see    #getMemberByTag(String)
      */
     @Nullable
     default Member getMemberByTag(@Nonnull String username, @Nonnull String discriminator)
